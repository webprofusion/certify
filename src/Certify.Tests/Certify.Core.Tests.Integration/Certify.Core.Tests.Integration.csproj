--- conflicted
+++ resolved
@@ -1,161 +1,157 @@
-<Project Sdk="Microsoft.NET.Sdk">
-  <PropertyGroup>
-    <TargetFrameworks>net9.0;net462;</TargetFrameworks>
-    <Configurations>Debug;Release;</Configurations>
-    <RootNamespace>Certify.Core.Tests</RootNamespace>
-    <AssemblyName>Certify.Core.Tests</AssemblyName>
-  </PropertyGroup>
-  <PropertyGroup Condition=" '$(Configuration)|$(Platform)' == 'Debug|AnyCPU' ">
-    <DebugSymbols>true</DebugSymbols>
-    <DebugType>full</DebugType>
-    <Optimize>false</Optimize>
-    <OutputPath>bin\Debug\</OutputPath>
-    <DefineConstants>DEBUG;TRACE</DefineConstants>
-    <ErrorReport>prompt</ErrorReport>
-    <WarningLevel>4</WarningLevel>
-    <PlatformTarget>AnyCPU</PlatformTarget>
-  </PropertyGroup>
-  <PropertyGroup Condition=" '$(Configuration)|$(Platform)' == 'Release|AnyCPU' ">
-    <DebugType>pdbonly</DebugType>
-    <Optimize>true</Optimize>
-    <OutputPath>bin\Release\</OutputPath>
-    <DefineConstants>TRACE</DefineConstants>
-    <ErrorReport>prompt</ErrorReport>
-    <WarningLevel>4</WarningLevel>
-  </PropertyGroup>
-  
-  <PropertyGroup>
-    <Configuration Condition=" '$(Configuration)' == '' ">Debug</Configuration>
-    <Platform Condition=" '$(Platform)' == '' ">AnyCPU</Platform>
-    <ProjectGuid>{7D4DEE0D-88B3-4DB8-B214-C0EC4FC4711F}</ProjectGuid>
-    <OutputType>Library</OutputType>
-    <AppDesignerFolder>Properties</AppDesignerFolder>
-    <RootNamespace>Certify.Core.Tests</RootNamespace>
-    <AssemblyName>Certify.Core.Tests</AssemblyName>
-    <TargetFrameworkVersion>v4.6.2</TargetFrameworkVersion>
-    <FileAlignment>512</FileAlignment>
-    <NuGetPackageImportStamp />
-    <TargetFrameworkProfile />
-    <AutoGenerateBindingRedirects>true</AutoGenerateBindingRedirects>
-    <GenerateBindingRedirectsOutputType>true</GenerateBindingRedirectsOutputType>
-    <RestoreProjectStyle>PackageReference</RestoreProjectStyle>
-    <StartupObject />
-  </PropertyGroup>
-  <Import Project="..\..\Certify.Plugins\Licensing\packages\MSTest.TestAdapter.1.1.18\build\net45\MSTest.TestAdapter.props" Condition="Exists('..\..\Certify.Plugins\Licensing\packages\MSTest.TestAdapter.1.1.18\build\net45\MSTest.TestAdapter.props')" />
-  <PropertyGroup Condition="'$(Configuration)|$(Platform)'=='Release|AnyCPU'">
-    <PlatformTarget>AnyCPU</PlatformTarget>
-  </PropertyGroup>
-  <PropertyGroup Condition="'$(Configuration)|$(TargetFramework)|$(Platform)'=='Debug|net9.0|AnyCPU'">
-    <NoWarn>1701;1702;NU1701</NoWarn>
-  </PropertyGroup>
-  <PropertyGroup Condition="'$(Configuration)|$(TargetFramework)|$(Platform)'=='Debug|net462|AnyCPU'">
-    <NoWarn>1701;1702;NU1701</NoWarn>
-  </PropertyGroup>
-  <PropertyGroup Condition="'$(Configuration)|$(TargetFramework)|$(Platform)'=='Release|net9.0|AnyCPU'">
-    <NoWarn>1701;1702;NU1701</NoWarn>
-  </PropertyGroup>
-  <PropertyGroup Condition="'$(Configuration)|$(TargetFramework)|$(Platform)'=='Release|net462|AnyCPU'">
-    <NoWarn>1701;1702;NU1701</NoWarn>
-  </PropertyGroup>
-  <ItemGroup>
-    <ProjectReference Include="..\..\..\..\certify-plugins\src\DataStores\Postgres\Plugin.Datastore.Postgres.csproj" />
-    <ProjectReference Include="..\..\..\..\certify-plugins\src\DataStores\SQLite\Plugin.Datastore.SQLite.csproj" />
-    <ProjectReference Include="..\..\..\..\certify-plugins\src\DataStores\SQLServer\Plugin.Datastore.SQLServer.csproj" />
-    <ProjectReference Include="..\..\Certify.Core\Certify.Core.csproj" />
-    <ProjectReference Include="..\..\Certify.Models\Certify.Models.csproj" />
-    <ProjectReference Include="..\..\Certify.Providers\DNS\AWSRoute53\Plugin.DNS.AWSRoute53.csproj" />
-    <ProjectReference Include="..\..\Certify.Providers\DNS\Azure\Plugin.DNS.Azure.csproj" />
-    <ProjectReference Include="..\..\Certify.Providers\DNS\Cloudflare\Plugin.DNS.Cloudflare.csproj" />
-    <ProjectReference Include="..\..\Certify.Service\Certify.Service.csproj" />
-    <ProjectReference Include="..\..\Certify.Shared.Extensions\Certify.Shared.Extensions.csproj" />
-    <ProjectReference Include="..\..\Certify.Shared\Certify.Shared.Core.csproj" />
-  </ItemGroup>
-  <ItemGroup>
-    <PackageReference Include="Microsoft.NET.Test.Sdk" Version="17.11.0" />
-    <PackageReference Include="Microsoft.Web.Administration" Version="11.1.0" />
-    <PackageReference Include="Microsoft.Win32.Primitives" Version="4.3.0" />
-    <PackageReference Include="Microsoft.Win32.Registry" Version="5.0.0" />
-<<<<<<< HEAD
-    <PackageReference Include="Moq" Version="4.20.70" />
-=======
-    <PackageReference Include="Moq" Version="4.20.71" />
->>>>>>> 56706597
-    <PackageReference Include="MSTest.TestAdapter" Version="3.5.2" />
-    <PackageReference Include="MSTest.TestFramework" Version="3.5.2" />
-    <PackageReference Include="NETStandard.Library" Version="2.0.3" />
-    <PackageReference Include="Polly" Version="8.4.1" />
-
-    <PackageReference Include="System.AppContext" Version="4.3.0" />
-    <PackageReference Include="System.Collections" Version="4.3.0" />
-    <PackageReference Include="System.Collections.Concurrent" Version="4.3.0" />
-    <PackageReference Include="System.Console" Version="4.3.1" />
-    <PackageReference Include="System.Diagnostics.Debug" Version="4.3.0" />
-    <PackageReference Include="System.Diagnostics.DiagnosticSource" Version="8.0.1" />
-    <PackageReference Include="System.Diagnostics.Tools" Version="4.3.0" />
-    <PackageReference Include="System.Diagnostics.TraceSource" Version="4.3.0" />
-    <PackageReference Include="System.Diagnostics.Tracing" Version="4.3.0" />
-    <PackageReference Include="System.Globalization" Version="4.3.0" />
-    <PackageReference Include="System.Globalization.Calendars" Version="4.3.0" />
-    <PackageReference Include="System.IO" Version="4.3.0" />
-    <PackageReference Include="System.IO.Compression" Version="4.3.0" />
-    <PackageReference Include="System.IO.Compression.ZipFile" Version="4.3.0" />
-    <PackageReference Include="System.IO.FileSystem" Version="4.3.0" />
-    <PackageReference Include="System.IO.FileSystem.Primitives" Version="4.3.0" />
-    <PackageReference Include="System.Linq" Version="4.3.0" />
-    <PackageReference Include="System.Linq.Expressions" Version="4.3.0" />
-    <PackageReference Include="System.Net.Http" Version="4.3.4" />
-    <PackageReference Include="System.Net.Primitives" Version="4.3.1" />
-    <PackageReference Include="System.Net.Sockets" Version="4.3.0" />
-    <PackageReference Include="System.ObjectModel" Version="4.3.0" />
-    <PackageReference Include="System.Reflection" Version="4.3.0" />
-    <PackageReference Include="System.Reflection.Extensions" Version="4.3.0" />
-    <PackageReference Include="System.Reflection.Primitives" Version="4.3.0" />
-    <PackageReference Include="System.Reflection.TypeExtensions" Version="4.7.0" />
-    <PackageReference Include="System.Resources.ResourceManager" Version="4.3.0" />
-    <PackageReference Include="System.Runtime" Version="4.3.1" />
-    <PackageReference Include="System.Runtime.Extensions" Version="4.3.1" />
-    <PackageReference Include="System.Runtime.Handles" Version="4.3.0" />
-    <PackageReference Include="System.Runtime.InteropServices" Version="4.3.0" />
-    <PackageReference Include="System.Runtime.InteropServices.RuntimeInformation" Version="4.3.0" />
-    <PackageReference Include="System.Runtime.Numerics" Version="4.3.0" />
-    <PackageReference Include="System.Security.Claims" Version="4.3.0" />
-    <PackageReference Include="System.Security.Cryptography.Algorithms" Version="4.3.1" />
-    <PackageReference Include="System.Security.Cryptography.Encoding" Version="4.3.0" />
-    <PackageReference Include="System.Security.Cryptography.Primitives" Version="4.3.0" />
-    <PackageReference Include="System.Security.Cryptography.X509Certificates" Version="4.3.2" />
-    <PackageReference Include="System.Security.Principal.Windows" Version="5.0.0" />
-    <PackageReference Include="System.Text.Encoding" Version="4.3.0" />
-    <PackageReference Include="System.Text.Encoding.Extensions" Version="4.3.0" />
-    <PackageReference Include="System.Text.RegularExpressions" Version="4.3.1" />
-    <PackageReference Include="System.Threading" Version="4.3.0" />
-    <PackageReference Include="System.Threading.Tasks" Version="4.3.0" />
-    <PackageReference Include="System.Threading.Timer" Version="4.3.0" />
-    <PackageReference Include="System.Xml.ReaderWriter" Version="4.3.1" />
-    <PackageReference Include="System.Xml.XDocument" Version="4.3.0" />
-
-
-  </ItemGroup>
-  <ItemGroup>
-    <Reference Include="System.ComponentModel.Composition" />
-    <Reference Include="System.Configuration" />
-    <Reference Include="System.ServiceProcess" />
-    <Reference Include="System.Data.DataSetExtensions" />
-  </ItemGroup>
-  <ItemGroup>
-    <None Include="app.config" />
-    <None Include="Assets\dummycert.pfx">
-      <CopyToOutputDirectory>PreserveNewest</CopyToOutputDirectory>
-    </None>
-  </ItemGroup>
-  <ItemGroup>
-    <Service Include="{82a7f48d-3b50-4b1e-b82e-3ada8210c358}" />
-  </ItemGroup>
-  <ItemGroup>
-    <Folder Include="Properties\" />
-  </ItemGroup>
-  <ItemGroup>
-    <None Update="Assets\Powershell\Simple.ps1">
-      <CopyToOutputDirectory>PreserveNewest</CopyToOutputDirectory>
-    </None>
-  </ItemGroup>
+<Project Sdk="Microsoft.NET.Sdk">
+  <PropertyGroup>
+    <TargetFrameworks>net9.0;net462;</TargetFrameworks>
+    <Configurations>Debug;Release;</Configurations>
+    <RootNamespace>Certify.Core.Tests</RootNamespace>
+    <AssemblyName>Certify.Core.Tests</AssemblyName>
+  </PropertyGroup>
+  <PropertyGroup Condition=" '$(Configuration)|$(Platform)' == 'Debug|AnyCPU' ">
+    <DebugSymbols>true</DebugSymbols>
+    <DebugType>full</DebugType>
+    <Optimize>false</Optimize>
+    <OutputPath>bin\Debug\</OutputPath>
+    <DefineConstants>DEBUG;TRACE</DefineConstants>
+    <ErrorReport>prompt</ErrorReport>
+    <WarningLevel>4</WarningLevel>
+    <PlatformTarget>AnyCPU</PlatformTarget>
+  </PropertyGroup>
+  <PropertyGroup Condition=" '$(Configuration)|$(Platform)' == 'Release|AnyCPU' ">
+    <DebugType>pdbonly</DebugType>
+    <Optimize>true</Optimize>
+    <OutputPath>bin\Release\</OutputPath>
+    <DefineConstants>TRACE</DefineConstants>
+    <ErrorReport>prompt</ErrorReport>
+    <WarningLevel>4</WarningLevel>
+  </PropertyGroup>
+  
+  <PropertyGroup>
+    <Configuration Condition=" '$(Configuration)' == '' ">Debug</Configuration>
+    <Platform Condition=" '$(Platform)' == '' ">AnyCPU</Platform>
+    <ProjectGuid>{7D4DEE0D-88B3-4DB8-B214-C0EC4FC4711F}</ProjectGuid>
+    <OutputType>Library</OutputType>
+    <AppDesignerFolder>Properties</AppDesignerFolder>
+    <RootNamespace>Certify.Core.Tests</RootNamespace>
+    <AssemblyName>Certify.Core.Tests</AssemblyName>
+    <TargetFrameworkVersion>v4.6.2</TargetFrameworkVersion>
+    <FileAlignment>512</FileAlignment>
+    <NuGetPackageImportStamp />
+    <TargetFrameworkProfile />
+    <AutoGenerateBindingRedirects>true</AutoGenerateBindingRedirects>
+    <GenerateBindingRedirectsOutputType>true</GenerateBindingRedirectsOutputType>
+    <RestoreProjectStyle>PackageReference</RestoreProjectStyle>
+    <StartupObject />
+  </PropertyGroup>
+  <Import Project="..\..\Certify.Plugins\Licensing\packages\MSTest.TestAdapter.1.1.18\build\net45\MSTest.TestAdapter.props" Condition="Exists('..\..\Certify.Plugins\Licensing\packages\MSTest.TestAdapter.1.1.18\build\net45\MSTest.TestAdapter.props')" />
+  <PropertyGroup Condition="'$(Configuration)|$(Platform)'=='Release|AnyCPU'">
+    <PlatformTarget>AnyCPU</PlatformTarget>
+  </PropertyGroup>
+  <PropertyGroup Condition="'$(Configuration)|$(TargetFramework)|$(Platform)'=='Debug|net9.0|AnyCPU'">
+    <NoWarn>1701;1702;NU1701</NoWarn>
+  </PropertyGroup>
+  <PropertyGroup Condition="'$(Configuration)|$(TargetFramework)|$(Platform)'=='Debug|net462|AnyCPU'">
+    <NoWarn>1701;1702;NU1701</NoWarn>
+  </PropertyGroup>
+  <PropertyGroup Condition="'$(Configuration)|$(TargetFramework)|$(Platform)'=='Release|net9.0|AnyCPU'">
+    <NoWarn>1701;1702;NU1701</NoWarn>
+  </PropertyGroup>
+  <PropertyGroup Condition="'$(Configuration)|$(TargetFramework)|$(Platform)'=='Release|net462|AnyCPU'">
+    <NoWarn>1701;1702;NU1701</NoWarn>
+  </PropertyGroup>
+  <ItemGroup>
+    <ProjectReference Include="..\..\..\..\certify-plugins\src\DataStores\Postgres\Plugin.Datastore.Postgres.csproj" />
+    <ProjectReference Include="..\..\..\..\certify-plugins\src\DataStores\SQLite\Plugin.Datastore.SQLite.csproj" />
+    <ProjectReference Include="..\..\..\..\certify-plugins\src\DataStores\SQLServer\Plugin.Datastore.SQLServer.csproj" />
+    <ProjectReference Include="..\..\Certify.Core\Certify.Core.csproj" />
+    <ProjectReference Include="..\..\Certify.Models\Certify.Models.csproj" />
+    <ProjectReference Include="..\..\Certify.Providers\DNS\AWSRoute53\Plugin.DNS.AWSRoute53.csproj" />
+    <ProjectReference Include="..\..\Certify.Providers\DNS\Azure\Plugin.DNS.Azure.csproj" />
+    <ProjectReference Include="..\..\Certify.Providers\DNS\Cloudflare\Plugin.DNS.Cloudflare.csproj" />
+    <ProjectReference Include="..\..\Certify.Service\Certify.Service.csproj" />
+    <ProjectReference Include="..\..\Certify.Shared.Extensions\Certify.Shared.Extensions.csproj" />
+    <ProjectReference Include="..\..\Certify.Shared\Certify.Shared.Core.csproj" />
+  </ItemGroup>
+  <ItemGroup>
+    <PackageReference Include="Microsoft.NET.Test.Sdk" Version="17.11.0" />
+    <PackageReference Include="Microsoft.Web.Administration" Version="11.1.0" />
+    <PackageReference Include="Microsoft.Win32.Primitives" Version="4.3.0" />
+    <PackageReference Include="Microsoft.Win32.Registry" Version="5.0.0" />
+    <PackageReference Include="Moq" Version="4.20.71" />
+    <PackageReference Include="MSTest.TestAdapter" Version="3.5.2" />
+    <PackageReference Include="MSTest.TestFramework" Version="3.5.2" />
+    <PackageReference Include="NETStandard.Library" Version="2.0.3" />
+    <PackageReference Include="Polly" Version="8.4.1" />
+
+    <PackageReference Include="System.AppContext" Version="4.3.0" />
+    <PackageReference Include="System.Collections" Version="4.3.0" />
+    <PackageReference Include="System.Collections.Concurrent" Version="4.3.0" />
+    <PackageReference Include="System.Console" Version="4.3.1" />
+    <PackageReference Include="System.Diagnostics.Debug" Version="4.3.0" />
+    <PackageReference Include="System.Diagnostics.DiagnosticSource" Version="8.0.1" />
+    <PackageReference Include="System.Diagnostics.Tools" Version="4.3.0" />
+    <PackageReference Include="System.Diagnostics.TraceSource" Version="4.3.0" />
+    <PackageReference Include="System.Diagnostics.Tracing" Version="4.3.0" />
+    <PackageReference Include="System.Globalization" Version="4.3.0" />
+    <PackageReference Include="System.Globalization.Calendars" Version="4.3.0" />
+    <PackageReference Include="System.IO" Version="4.3.0" />
+    <PackageReference Include="System.IO.Compression" Version="4.3.0" />
+    <PackageReference Include="System.IO.Compression.ZipFile" Version="4.3.0" />
+    <PackageReference Include="System.IO.FileSystem" Version="4.3.0" />
+    <PackageReference Include="System.IO.FileSystem.Primitives" Version="4.3.0" />
+    <PackageReference Include="System.Linq" Version="4.3.0" />
+    <PackageReference Include="System.Linq.Expressions" Version="4.3.0" />
+    <PackageReference Include="System.Net.Http" Version="4.3.4" />
+    <PackageReference Include="System.Net.Primitives" Version="4.3.1" />
+    <PackageReference Include="System.Net.Sockets" Version="4.3.0" />
+    <PackageReference Include="System.ObjectModel" Version="4.3.0" />
+    <PackageReference Include="System.Reflection" Version="4.3.0" />
+    <PackageReference Include="System.Reflection.Extensions" Version="4.3.0" />
+    <PackageReference Include="System.Reflection.Primitives" Version="4.3.0" />
+    <PackageReference Include="System.Reflection.TypeExtensions" Version="4.7.0" />
+    <PackageReference Include="System.Resources.ResourceManager" Version="4.3.0" />
+    <PackageReference Include="System.Runtime" Version="4.3.1" />
+    <PackageReference Include="System.Runtime.Extensions" Version="4.3.1" />
+    <PackageReference Include="System.Runtime.Handles" Version="4.3.0" />
+    <PackageReference Include="System.Runtime.InteropServices" Version="4.3.0" />
+    <PackageReference Include="System.Runtime.InteropServices.RuntimeInformation" Version="4.3.0" />
+    <PackageReference Include="System.Runtime.Numerics" Version="4.3.0" />
+    <PackageReference Include="System.Security.Claims" Version="4.3.0" />
+    <PackageReference Include="System.Security.Cryptography.Algorithms" Version="4.3.1" />
+    <PackageReference Include="System.Security.Cryptography.Encoding" Version="4.3.0" />
+    <PackageReference Include="System.Security.Cryptography.Primitives" Version="4.3.0" />
+    <PackageReference Include="System.Security.Cryptography.X509Certificates" Version="4.3.2" />
+    <PackageReference Include="System.Security.Principal.Windows" Version="5.0.0" />
+    <PackageReference Include="System.Text.Encoding" Version="4.3.0" />
+    <PackageReference Include="System.Text.Encoding.Extensions" Version="4.3.0" />
+    <PackageReference Include="System.Text.RegularExpressions" Version="4.3.1" />
+    <PackageReference Include="System.Threading" Version="4.3.0" />
+    <PackageReference Include="System.Threading.Tasks" Version="4.3.0" />
+    <PackageReference Include="System.Threading.Timer" Version="4.3.0" />
+    <PackageReference Include="System.Xml.ReaderWriter" Version="4.3.1" />
+    <PackageReference Include="System.Xml.XDocument" Version="4.3.0" />
+
+
+  </ItemGroup>
+  <ItemGroup>
+    <Reference Include="System.ComponentModel.Composition" />
+    <Reference Include="System.Configuration" />
+    <Reference Include="System.ServiceProcess" />
+    <Reference Include="System.Data.DataSetExtensions" />
+  </ItemGroup>
+  <ItemGroup>
+    <None Include="app.config" />
+    <None Include="Assets\dummycert.pfx">
+      <CopyToOutputDirectory>PreserveNewest</CopyToOutputDirectory>
+    </None>
+  </ItemGroup>
+  <ItemGroup>
+    <Service Include="{82a7f48d-3b50-4b1e-b82e-3ada8210c358}" />
+  </ItemGroup>
+  <ItemGroup>
+    <Folder Include="Properties\" />
+  </ItemGroup>
+  <ItemGroup>
+    <None Update="Assets\Powershell\Simple.ps1">
+      <CopyToOutputDirectory>PreserveNewest</CopyToOutputDirectory>
+    </None>
+  </ItemGroup>
 </Project>