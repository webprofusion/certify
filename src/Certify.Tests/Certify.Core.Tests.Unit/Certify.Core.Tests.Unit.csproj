<Project Sdk="Microsoft.NET.Sdk">
    <PropertyGroup>
        <TargetFrameworks>net462;net9.0;</TargetFrameworks>
        <Configurations>Debug;Release</Configurations>
        <Platforms>AnyCPU</Platforms>
        <LangVersion>latest</LangVersion>
    </PropertyGroup>
    <PropertyGroup Condition=" '$(Configuration)|$(Platform)' == 'Debug|AnyCPU' ">
        <DebugSymbols>true</DebugSymbols>
        <DebugType>full</DebugType>
        <Optimize>false</Optimize>
        <OutputPath>bin\Debug\</OutputPath>
        <DefineConstants>DEBUG;TRACE</DefineConstants>
        <ErrorReport>prompt</ErrorReport>
        <WarningLevel>4</WarningLevel>
        <PlatformTarget>AnyCPU</PlatformTarget>
    </PropertyGroup>
    <PropertyGroup Condition="'$(Configuration)|$(Platform)'=='Release|AnyCPU'">
        <DebugSymbols>true</DebugSymbols>
        <DebugType>full</DebugType>
        <Optimize>false</Optimize>
        <OutputPath>bin\Debug\</OutputPath>
        <DefineConstants>DEBUG;TRACE</DefineConstants>
        <ErrorReport>prompt</ErrorReport>
        <WarningLevel>4</WarningLevel>
        <PlatformTarget>AnyCPU</PlatformTarget>
    </PropertyGroup>

    <PropertyGroup>
        <Configuration Condition=" '$(Configuration)' == '' ">Debug</Configuration>
        <Platform Condition=" '$(Platform)' == '' ">AnyCPU</Platform>
        <ProjectGuid>{C0534CD8-10E9-438D-B9A1-A8C09A6BB964}</ProjectGuid>
        <OutputType>Library</OutputType>
        <AppDesignerFolder>Properties</AppDesignerFolder>
        <RootNamespace>Certify.Core.Tests.Unit</RootNamespace>
        <AssemblyName>Certify.Core.Tests.Unit</AssemblyName>
        <TargetFrameworkVersion>v4.6.2</TargetFrameworkVersion>
        <FileAlignment>512</FileAlignment>
        <ProjectTypeGuids>{3AC096D0-A1C2-E12C-1390-A8335801FDAB};{FAE04EC0-301F-11D3-BF4B-00C04F79EFBC}</ProjectTypeGuids>
        <VisualStudioVersion Condition="'$(VisualStudioVersion)' == ''">15.0</VisualStudioVersion>
        <VSToolsPath Condition="'$(VSToolsPath)' == ''">$(MSBuildExtensionsPath32)\Microsoft\VisualStudio\v$(VisualStudioVersion)</VSToolsPath>
        <ReferencePath>$(ProgramFiles)\Common Files\microsoft shared\VSTT\$(VisualStudioVersion)\UITestExtensionPackages</ReferencePath>
        <IsCodedUITest>False</IsCodedUITest>
        <TestProjectType>UnitTest</TestProjectType>
        <NuGetPackageImportStamp />
        <TargetFrameworkProfile />
        <AutoGenerateBindingRedirects>true</AutoGenerateBindingRedirects>
        <GenerateBindingRedirectsOutputType>true</GenerateBindingRedirectsOutputType>
        <RestoreProjectStyle>PackageReference</RestoreProjectStyle>
        <RestoreProjectStyle>PackageReference</RestoreProjectStyle>
    </PropertyGroup>
    <PropertyGroup>
        <Configuration Condition="'$(OS)|$(Configuration)' == 'UNIX|Debug'"></Configuration>
        <DebugType>portable</DebugType>
    </PropertyGroup>
    <Import Project="$(VSToolsPath)\TeamTest\Microsoft.TestTools.targets" Condition="Exists('$(VSToolsPath)\TeamTest\Microsoft.TestTools.targets')" />
    <PropertyGroup Condition="'$(Configuration)|$(Platform)'=='Release|AnyCPU'">
        <PlatformTarget>AnyCPU</PlatformTarget>
    </PropertyGroup>
    <PropertyGroup Condition="'$(Configuration)|$(TargetFramework)|$(Platform)'=='Debug|net9.0|AnyCPU'">
        <NoWarn>1701;1702;NU1701</NoWarn>
    </PropertyGroup>
    <PropertyGroup Condition="'$(Configuration)|$(TargetFramework)|$(Platform)'=='Release|net9.0|AnyCPU'">
        <NoWarn>1701;1702;NU1701</NoWarn>
    </PropertyGroup>
    <PropertyGroup Condition="'$(Configuration)|$(TargetFramework)|$(Platform)'=='Debug|net462|AnyCPU'">
        <NoWarn>1701;1702;NU1701</NoWarn>
    </PropertyGroup>
    <PropertyGroup Condition="'$(Configuration)|$(TargetFramework)|$(Platform)'=='Release|net462|AnyCPU'">
        <NoWarn>1701;1702;NU1701</NoWarn>
    </PropertyGroup>
    <PropertyGroup Condition="'$(OS)'=='WINDOWS_NT'">
        <RunSettingsFilePath>$(MSBuildThisFileDirectory)\unit-test.runsettings</RunSettingsFilePath>
    </PropertyGroup>
    <PropertyGroup Condition="'$(OS)'=='UNIX'">
        <RunSettingsFilePath>$(MSBuildThisFileDirectory)\unit-test-linux.runsettings</RunSettingsFilePath>
    </PropertyGroup>
    <ItemGroup>
        <Content Include="Assets\Powershell\Simple.ps1">
            <CopyToOutputDirectory>PreserveNewest</CopyToOutputDirectory>
        </Content>
        <None Include="Assets\dummycert.pfx">
            <CopyToOutputDirectory>PreserveNewest</CopyToOutputDirectory>
        </None>
        <None Include="Assets\badcert.pfx">
            <CopyToOutputDirectory>PreserveNewest</CopyToOutputDirectory>
        </None>
    </ItemGroup>
    <ItemGroup>
        <ProjectReference Include="..\..\..\..\certify-plugins\src\DataStores\Postgres\Plugin.Datastore.Postgres.csproj" />
        <ProjectReference Include="..\..\..\..\certify-plugins\src\DataStores\SQLite\Plugin.Datastore.SQLite.csproj" />
        <ProjectReference Include="..\..\..\..\certify-plugins\src\DataStores\SQLServer\Plugin.Datastore.SQLServer.csproj" />
        <ProjectReference Include="..\..\Certify.Core\Certify.Core.csproj" />
        <ProjectReference Include="..\..\Certify.Locales\Certify.Locales.csproj" />
        <ProjectReference Include="..\..\Certify.Models\Certify.Models.csproj" />
        <ProjectReference Include="..\..\Certify.Providers\ACME\Anvil\Certify.Providers.ACME.Anvil.csproj" />
        <ProjectReference Include="..\..\Certify.Service\Certify.Service.csproj" />
        <ProjectReference Include="..\..\Certify.Shared\Certify.Shared.Core.csproj" />
    </ItemGroup>
    <ItemGroup>
        <PackageReference Include="BouncyCastle.Cryptography" Version="2.4.0" />
        <PackageReference Include="coverlet.msbuild" Version="6.0.2">
            <PrivateAssets>all</PrivateAssets>
            <IncludeAssets>runtime; build; native; contentfiles; analyzers; buildtransitive</IncludeAssets>
        </PackageReference>
        <PackageReference Include="MedallionShell" Version="1.6.2" />
        <PackageReference Include="Microsoft.Extensions.Logging.Debug" Version="8.0.0" />
        <PackageReference Include="Moq" Version="4.20.71" />
        <PackageReference Include="NETStandard.Library" Version="2.0.3" />
<<<<<<< HEAD
        <PackageReference Include="Microsoft.NET.Test.Sdk" Version="17.10.0" />
=======
        <PackageReference Include="Microsoft.NET.Test.Sdk" Version="17.11.0" />
>>>>>>> 56706597
        <PackageReference Include="MSTest.TestAdapter" Version="3.5.2" />
        <PackageReference Include="MSTest.TestFramework" Version="3.5.2" />
        <PackageReference Include="Polly" Version="8.4.1" />
        <PackageReference Include="System.Diagnostics.DiagnosticSource" Version="8.0.1" />
        <PackageReference Include="System.Security.Cryptography.Cng" Version="5.0.0" />
        <PackageReference Include="System.Security.Cryptography.ProtectedData" Version="8.0.0" />
        <PackageReference Include="System.Text.Json" Version="8.0.4" />
        <PackageReference Include="Testcontainers" Version="3.10.0" />
    </ItemGroup>
    <ItemGroup>
        <Reference Include="System.Configuration" />
    </ItemGroup>
    <ItemGroup>
        <None Include="app.config" />
    </ItemGroup>
    <ItemGroup>
        <Folder Include="Properties\" />
    </ItemGroup>

</Project>
<|MERGE_RESOLUTION|>--- conflicted
+++ resolved
@@ -1,134 +1,130 @@
-<Project Sdk="Microsoft.NET.Sdk">
-    <PropertyGroup>
-        <TargetFrameworks>net462;net9.0;</TargetFrameworks>
-        <Configurations>Debug;Release</Configurations>
-        <Platforms>AnyCPU</Platforms>
-        <LangVersion>latest</LangVersion>
-    </PropertyGroup>
-    <PropertyGroup Condition=" '$(Configuration)|$(Platform)' == 'Debug|AnyCPU' ">
-        <DebugSymbols>true</DebugSymbols>
-        <DebugType>full</DebugType>
-        <Optimize>false</Optimize>
-        <OutputPath>bin\Debug\</OutputPath>
-        <DefineConstants>DEBUG;TRACE</DefineConstants>
-        <ErrorReport>prompt</ErrorReport>
-        <WarningLevel>4</WarningLevel>
-        <PlatformTarget>AnyCPU</PlatformTarget>
-    </PropertyGroup>
-    <PropertyGroup Condition="'$(Configuration)|$(Platform)'=='Release|AnyCPU'">
-        <DebugSymbols>true</DebugSymbols>
-        <DebugType>full</DebugType>
-        <Optimize>false</Optimize>
-        <OutputPath>bin\Debug\</OutputPath>
-        <DefineConstants>DEBUG;TRACE</DefineConstants>
-        <ErrorReport>prompt</ErrorReport>
-        <WarningLevel>4</WarningLevel>
-        <PlatformTarget>AnyCPU</PlatformTarget>
-    </PropertyGroup>
-
-    <PropertyGroup>
-        <Configuration Condition=" '$(Configuration)' == '' ">Debug</Configuration>
-        <Platform Condition=" '$(Platform)' == '' ">AnyCPU</Platform>
-        <ProjectGuid>{C0534CD8-10E9-438D-B9A1-A8C09A6BB964}</ProjectGuid>
-        <OutputType>Library</OutputType>
-        <AppDesignerFolder>Properties</AppDesignerFolder>
-        <RootNamespace>Certify.Core.Tests.Unit</RootNamespace>
-        <AssemblyName>Certify.Core.Tests.Unit</AssemblyName>
-        <TargetFrameworkVersion>v4.6.2</TargetFrameworkVersion>
-        <FileAlignment>512</FileAlignment>
-        <ProjectTypeGuids>{3AC096D0-A1C2-E12C-1390-A8335801FDAB};{FAE04EC0-301F-11D3-BF4B-00C04F79EFBC}</ProjectTypeGuids>
-        <VisualStudioVersion Condition="'$(VisualStudioVersion)' == ''">15.0</VisualStudioVersion>
-        <VSToolsPath Condition="'$(VSToolsPath)' == ''">$(MSBuildExtensionsPath32)\Microsoft\VisualStudio\v$(VisualStudioVersion)</VSToolsPath>
-        <ReferencePath>$(ProgramFiles)\Common Files\microsoft shared\VSTT\$(VisualStudioVersion)\UITestExtensionPackages</ReferencePath>
-        <IsCodedUITest>False</IsCodedUITest>
-        <TestProjectType>UnitTest</TestProjectType>
-        <NuGetPackageImportStamp />
-        <TargetFrameworkProfile />
-        <AutoGenerateBindingRedirects>true</AutoGenerateBindingRedirects>
-        <GenerateBindingRedirectsOutputType>true</GenerateBindingRedirectsOutputType>
-        <RestoreProjectStyle>PackageReference</RestoreProjectStyle>
-        <RestoreProjectStyle>PackageReference</RestoreProjectStyle>
-    </PropertyGroup>
-    <PropertyGroup>
-        <Configuration Condition="'$(OS)|$(Configuration)' == 'UNIX|Debug'"></Configuration>
-        <DebugType>portable</DebugType>
-    </PropertyGroup>
-    <Import Project="$(VSToolsPath)\TeamTest\Microsoft.TestTools.targets" Condition="Exists('$(VSToolsPath)\TeamTest\Microsoft.TestTools.targets')" />
-    <PropertyGroup Condition="'$(Configuration)|$(Platform)'=='Release|AnyCPU'">
-        <PlatformTarget>AnyCPU</PlatformTarget>
-    </PropertyGroup>
-    <PropertyGroup Condition="'$(Configuration)|$(TargetFramework)|$(Platform)'=='Debug|net9.0|AnyCPU'">
-        <NoWarn>1701;1702;NU1701</NoWarn>
-    </PropertyGroup>
-    <PropertyGroup Condition="'$(Configuration)|$(TargetFramework)|$(Platform)'=='Release|net9.0|AnyCPU'">
-        <NoWarn>1701;1702;NU1701</NoWarn>
-    </PropertyGroup>
-    <PropertyGroup Condition="'$(Configuration)|$(TargetFramework)|$(Platform)'=='Debug|net462|AnyCPU'">
-        <NoWarn>1701;1702;NU1701</NoWarn>
-    </PropertyGroup>
-    <PropertyGroup Condition="'$(Configuration)|$(TargetFramework)|$(Platform)'=='Release|net462|AnyCPU'">
-        <NoWarn>1701;1702;NU1701</NoWarn>
-    </PropertyGroup>
-    <PropertyGroup Condition="'$(OS)'=='WINDOWS_NT'">
-        <RunSettingsFilePath>$(MSBuildThisFileDirectory)\unit-test.runsettings</RunSettingsFilePath>
-    </PropertyGroup>
-    <PropertyGroup Condition="'$(OS)'=='UNIX'">
-        <RunSettingsFilePath>$(MSBuildThisFileDirectory)\unit-test-linux.runsettings</RunSettingsFilePath>
-    </PropertyGroup>
-    <ItemGroup>
-        <Content Include="Assets\Powershell\Simple.ps1">
-            <CopyToOutputDirectory>PreserveNewest</CopyToOutputDirectory>
-        </Content>
-        <None Include="Assets\dummycert.pfx">
-            <CopyToOutputDirectory>PreserveNewest</CopyToOutputDirectory>
-        </None>
-        <None Include="Assets\badcert.pfx">
-            <CopyToOutputDirectory>PreserveNewest</CopyToOutputDirectory>
-        </None>
-    </ItemGroup>
-    <ItemGroup>
-        <ProjectReference Include="..\..\..\..\certify-plugins\src\DataStores\Postgres\Plugin.Datastore.Postgres.csproj" />
-        <ProjectReference Include="..\..\..\..\certify-plugins\src\DataStores\SQLite\Plugin.Datastore.SQLite.csproj" />
-        <ProjectReference Include="..\..\..\..\certify-plugins\src\DataStores\SQLServer\Plugin.Datastore.SQLServer.csproj" />
-        <ProjectReference Include="..\..\Certify.Core\Certify.Core.csproj" />
-        <ProjectReference Include="..\..\Certify.Locales\Certify.Locales.csproj" />
-        <ProjectReference Include="..\..\Certify.Models\Certify.Models.csproj" />
-        <ProjectReference Include="..\..\Certify.Providers\ACME\Anvil\Certify.Providers.ACME.Anvil.csproj" />
-        <ProjectReference Include="..\..\Certify.Service\Certify.Service.csproj" />
-        <ProjectReference Include="..\..\Certify.Shared\Certify.Shared.Core.csproj" />
-    </ItemGroup>
-    <ItemGroup>
-        <PackageReference Include="BouncyCastle.Cryptography" Version="2.4.0" />
-        <PackageReference Include="coverlet.msbuild" Version="6.0.2">
-            <PrivateAssets>all</PrivateAssets>
-            <IncludeAssets>runtime; build; native; contentfiles; analyzers; buildtransitive</IncludeAssets>
-        </PackageReference>
-        <PackageReference Include="MedallionShell" Version="1.6.2" />
-        <PackageReference Include="Microsoft.Extensions.Logging.Debug" Version="8.0.0" />
-        <PackageReference Include="Moq" Version="4.20.71" />
-        <PackageReference Include="NETStandard.Library" Version="2.0.3" />
-<<<<<<< HEAD
-        <PackageReference Include="Microsoft.NET.Test.Sdk" Version="17.10.0" />
-=======
-        <PackageReference Include="Microsoft.NET.Test.Sdk" Version="17.11.0" />
->>>>>>> 56706597
-        <PackageReference Include="MSTest.TestAdapter" Version="3.5.2" />
-        <PackageReference Include="MSTest.TestFramework" Version="3.5.2" />
-        <PackageReference Include="Polly" Version="8.4.1" />
-        <PackageReference Include="System.Diagnostics.DiagnosticSource" Version="8.0.1" />
-        <PackageReference Include="System.Security.Cryptography.Cng" Version="5.0.0" />
-        <PackageReference Include="System.Security.Cryptography.ProtectedData" Version="8.0.0" />
-        <PackageReference Include="System.Text.Json" Version="8.0.4" />
-        <PackageReference Include="Testcontainers" Version="3.10.0" />
-    </ItemGroup>
-    <ItemGroup>
-        <Reference Include="System.Configuration" />
-    </ItemGroup>
-    <ItemGroup>
-        <None Include="app.config" />
-    </ItemGroup>
-    <ItemGroup>
-        <Folder Include="Properties\" />
-    </ItemGroup>
-
-</Project>
+<Project Sdk="Microsoft.NET.Sdk">
+    <PropertyGroup>
+        <TargetFrameworks>net462;net9.0;</TargetFrameworks>
+        <Configurations>Debug;Release</Configurations>
+        <Platforms>AnyCPU</Platforms>
+        <LangVersion>latest</LangVersion>
+    </PropertyGroup>
+    <PropertyGroup Condition=" '$(Configuration)|$(Platform)' == 'Debug|AnyCPU' ">
+        <DebugSymbols>true</DebugSymbols>
+        <DebugType>full</DebugType>
+        <Optimize>false</Optimize>
+        <OutputPath>bin\Debug\</OutputPath>
+        <DefineConstants>DEBUG;TRACE</DefineConstants>
+        <ErrorReport>prompt</ErrorReport>
+        <WarningLevel>4</WarningLevel>
+        <PlatformTarget>AnyCPU</PlatformTarget>
+    </PropertyGroup>
+    <PropertyGroup Condition="'$(Configuration)|$(Platform)'=='Release|AnyCPU'">
+        <DebugSymbols>true</DebugSymbols>
+        <DebugType>full</DebugType>
+        <Optimize>false</Optimize>
+        <OutputPath>bin\Debug\</OutputPath>
+        <DefineConstants>DEBUG;TRACE</DefineConstants>
+        <ErrorReport>prompt</ErrorReport>
+        <WarningLevel>4</WarningLevel>
+        <PlatformTarget>AnyCPU</PlatformTarget>
+    </PropertyGroup>
+
+    <PropertyGroup>
+        <Configuration Condition=" '$(Configuration)' == '' ">Debug</Configuration>
+        <Platform Condition=" '$(Platform)' == '' ">AnyCPU</Platform>
+        <ProjectGuid>{C0534CD8-10E9-438D-B9A1-A8C09A6BB964}</ProjectGuid>
+        <OutputType>Library</OutputType>
+        <AppDesignerFolder>Properties</AppDesignerFolder>
+        <RootNamespace>Certify.Core.Tests.Unit</RootNamespace>
+        <AssemblyName>Certify.Core.Tests.Unit</AssemblyName>
+        <TargetFrameworkVersion>v4.6.2</TargetFrameworkVersion>
+        <FileAlignment>512</FileAlignment>
+        <ProjectTypeGuids>{3AC096D0-A1C2-E12C-1390-A8335801FDAB};{FAE04EC0-301F-11D3-BF4B-00C04F79EFBC}</ProjectTypeGuids>
+        <VisualStudioVersion Condition="'$(VisualStudioVersion)' == ''">15.0</VisualStudioVersion>
+        <VSToolsPath Condition="'$(VSToolsPath)' == ''">$(MSBuildExtensionsPath32)\Microsoft\VisualStudio\v$(VisualStudioVersion)</VSToolsPath>
+        <ReferencePath>$(ProgramFiles)\Common Files\microsoft shared\VSTT\$(VisualStudioVersion)\UITestExtensionPackages</ReferencePath>
+        <IsCodedUITest>False</IsCodedUITest>
+        <TestProjectType>UnitTest</TestProjectType>
+        <NuGetPackageImportStamp />
+        <TargetFrameworkProfile />
+        <AutoGenerateBindingRedirects>true</AutoGenerateBindingRedirects>
+        <GenerateBindingRedirectsOutputType>true</GenerateBindingRedirectsOutputType>
+        <RestoreProjectStyle>PackageReference</RestoreProjectStyle>
+        <RestoreProjectStyle>PackageReference</RestoreProjectStyle>
+    </PropertyGroup>
+    <PropertyGroup>
+        <Configuration Condition="'$(OS)|$(Configuration)' == 'UNIX|Debug'"></Configuration>
+        <DebugType>portable</DebugType>
+    </PropertyGroup>
+    <Import Project="$(VSToolsPath)\TeamTest\Microsoft.TestTools.targets" Condition="Exists('$(VSToolsPath)\TeamTest\Microsoft.TestTools.targets')" />
+    <PropertyGroup Condition="'$(Configuration)|$(Platform)'=='Release|AnyCPU'">
+        <PlatformTarget>AnyCPU</PlatformTarget>
+    </PropertyGroup>
+    <PropertyGroup Condition="'$(Configuration)|$(TargetFramework)|$(Platform)'=='Debug|net9.0|AnyCPU'">
+        <NoWarn>1701;1702;NU1701</NoWarn>
+    </PropertyGroup>
+    <PropertyGroup Condition="'$(Configuration)|$(TargetFramework)|$(Platform)'=='Release|net9.0|AnyCPU'">
+        <NoWarn>1701;1702;NU1701</NoWarn>
+    </PropertyGroup>
+    <PropertyGroup Condition="'$(Configuration)|$(TargetFramework)|$(Platform)'=='Debug|net462|AnyCPU'">
+        <NoWarn>1701;1702;NU1701</NoWarn>
+    </PropertyGroup>
+    <PropertyGroup Condition="'$(Configuration)|$(TargetFramework)|$(Platform)'=='Release|net462|AnyCPU'">
+        <NoWarn>1701;1702;NU1701</NoWarn>
+    </PropertyGroup>
+    <PropertyGroup Condition="'$(OS)'=='WINDOWS_NT'">
+        <RunSettingsFilePath>$(MSBuildThisFileDirectory)\unit-test.runsettings</RunSettingsFilePath>
+    </PropertyGroup>
+    <PropertyGroup Condition="'$(OS)'=='UNIX'">
+        <RunSettingsFilePath>$(MSBuildThisFileDirectory)\unit-test-linux.runsettings</RunSettingsFilePath>
+    </PropertyGroup>
+    <ItemGroup>
+        <Content Include="Assets\Powershell\Simple.ps1">
+            <CopyToOutputDirectory>PreserveNewest</CopyToOutputDirectory>
+        </Content>
+        <None Include="Assets\dummycert.pfx">
+            <CopyToOutputDirectory>PreserveNewest</CopyToOutputDirectory>
+        </None>
+        <None Include="Assets\badcert.pfx">
+            <CopyToOutputDirectory>PreserveNewest</CopyToOutputDirectory>
+        </None>
+    </ItemGroup>
+    <ItemGroup>
+        <ProjectReference Include="..\..\..\..\certify-plugins\src\DataStores\Postgres\Plugin.Datastore.Postgres.csproj" />
+        <ProjectReference Include="..\..\..\..\certify-plugins\src\DataStores\SQLite\Plugin.Datastore.SQLite.csproj" />
+        <ProjectReference Include="..\..\..\..\certify-plugins\src\DataStores\SQLServer\Plugin.Datastore.SQLServer.csproj" />
+        <ProjectReference Include="..\..\Certify.Core\Certify.Core.csproj" />
+        <ProjectReference Include="..\..\Certify.Locales\Certify.Locales.csproj" />
+        <ProjectReference Include="..\..\Certify.Models\Certify.Models.csproj" />
+        <ProjectReference Include="..\..\Certify.Providers\ACME\Anvil\Certify.Providers.ACME.Anvil.csproj" />
+        <ProjectReference Include="..\..\Certify.Service\Certify.Service.csproj" />
+        <ProjectReference Include="..\..\Certify.Shared\Certify.Shared.Core.csproj" />
+    </ItemGroup>
+    <ItemGroup>
+        <PackageReference Include="BouncyCastle.Cryptography" Version="2.4.0" />
+        <PackageReference Include="coverlet.msbuild" Version="6.0.2">
+            <PrivateAssets>all</PrivateAssets>
+            <IncludeAssets>runtime; build; native; contentfiles; analyzers; buildtransitive</IncludeAssets>
+        </PackageReference>
+        <PackageReference Include="MedallionShell" Version="1.6.2" />
+        <PackageReference Include="Microsoft.Extensions.Logging.Debug" Version="8.0.0" />
+        <PackageReference Include="Moq" Version="4.20.71" />
+        <PackageReference Include="NETStandard.Library" Version="2.0.3" />
+        <PackageReference Include="Microsoft.NET.Test.Sdk" Version="17.11.0" />
+        <PackageReference Include="MSTest.TestAdapter" Version="3.5.2" />
+        <PackageReference Include="MSTest.TestFramework" Version="3.5.2" />
+        <PackageReference Include="Polly" Version="8.4.1" />
+        <PackageReference Include="System.Diagnostics.DiagnosticSource" Version="8.0.1" />
+        <PackageReference Include="System.Security.Cryptography.Cng" Version="5.0.0" />
+        <PackageReference Include="System.Security.Cryptography.ProtectedData" Version="8.0.0" />
+        <PackageReference Include="System.Text.Json" Version="8.0.4" />
+        <PackageReference Include="Testcontainers" Version="3.10.0" />
+    </ItemGroup>
+    <ItemGroup>
+        <Reference Include="System.Configuration" />
+    </ItemGroup>
+    <ItemGroup>
+        <None Include="app.config" />
+    </ItemGroup>
+    <ItemGroup>
+        <Folder Include="Properties\" />
+    </ItemGroup>
+
+</Project>