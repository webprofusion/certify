<Project Sdk="Microsoft.NET.Sdk.Web">
    <PropertyGroup>
        <TargetFrameworks>net9.0</TargetFrameworks>
        <UserSecretsId>3648c5f3-f642-441e-979e-d4624cd39e49</UserSecretsId>
        <DockerDefaultTargetOS>Linux</DockerDefaultTargetOS>
        <Platforms>AnyCPU</Platforms>
        <ImplicitUsings>enable</ImplicitUsings>
        <OpenApiGenerateDocumentsOnBuild>false</OpenApiGenerateDocumentsOnBuild>
    </PropertyGroup>
    <ItemGroup>
        <PackageReference Include="Microsoft.AspNet.SignalR.Client" Version="2.4.3" />
        <PackageReference Include="Microsoft.Bcl.AsyncInterfaces" Version="8.0.0" />
        <PackageReference Include="Polly" Version="8.4.1" />
        <PackageReference Include="Microsoft.AspNetCore.Authentication.Negotiate" Version="8.0.8" />
        <PackageReference Include="Microsoft.VisualStudio.Azure.Containers.Tools.Targets" Version="1.21.0" />
<<<<<<< HEAD
        <PackageReference Include="Swashbuckle.AspNetCore" Version="6.7.1" />
=======
        <PackageReference Include="Swashbuckle.AspNetCore" Version="6.7.3" />
>>>>>>> 56706597
        <PackageReference Include="Microsoft.AspNetCore.Authentication.Certificate" Version="8.0.8" />
        <PackageReference Include="Microsoft.AspNetCore.SignalR.Client" Version="8.0.8" />
        <PackageReference Include="Microsoft.AspNetCore.SignalR.Protocols.MessagePack" Version="8.0.8" />
        <PackageReference Include="System.Security.Cryptography.ProtectedData" Version="8.0.0" />
    </ItemGroup>
    <ItemGroup>
        <ProjectReference Include="..\..\..\..\..\certify\src\Certify.Core\Certify.Core.csproj" />
        <ProjectReference Include="..\..\..\..\..\certify\src\Certify.Models\Certify.Models.csproj" />
        <ProjectReference Include="..\..\..\..\..\certify\src\Certify.Shared\Certify.Shared.Core.csproj" />
        <ProjectReference Include="..\..\..\Certify.Aspire\Certify.Aspire.ServiceDefaults\Certify.Aspire.ServiceDefaults.csproj" />
        <ProjectReference Include="..\..\..\Certify.Shared.Extensions\Certify.Shared.Extensions.csproj" />
    </ItemGroup>
    <ItemGroup>
        <Folder Include="Properties\" />
    </ItemGroup>
    <ItemGroup>
        <InternalsVisibleTo Include="Certify.Server.Api.Public.Tests" />
    </ItemGroup>
</Project><|MERGE_RESOLUTION|>--- conflicted
+++ resolved
@@ -13,11 +13,7 @@
         <PackageReference Include="Polly" Version="8.4.1" />
         <PackageReference Include="Microsoft.AspNetCore.Authentication.Negotiate" Version="8.0.8" />
         <PackageReference Include="Microsoft.VisualStudio.Azure.Containers.Tools.Targets" Version="1.21.0" />
-<<<<<<< HEAD
-        <PackageReference Include="Swashbuckle.AspNetCore" Version="6.7.1" />
-=======
         <PackageReference Include="Swashbuckle.AspNetCore" Version="6.7.3" />
->>>>>>> 56706597
         <PackageReference Include="Microsoft.AspNetCore.Authentication.Certificate" Version="8.0.8" />
         <PackageReference Include="Microsoft.AspNetCore.SignalR.Client" Version="8.0.8" />
         <PackageReference Include="Microsoft.AspNetCore.SignalR.Protocols.MessagePack" Version="8.0.8" />
