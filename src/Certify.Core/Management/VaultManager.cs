--- conflicted
+++ resolved
@@ -1,1208 +1,1190 @@
-using ACMESharp;
-using ACMESharp.Vault.Model;
-using ACMESharp.Vault.Providers;
-using ACMESharp.Vault.Util;
-using Certify.ACMESharpCompat;
-using Certify.Management;
-using Certify.Models;
-using Newtonsoft.Json;
-using System;
-using System.Collections.Generic;
-using System.Globalization;
-using System.IO;
-using System.Linq;
-using System.Net;
-using System.Net.Http;
-using System.Text;
-using System.Threading;
-using System.Threading.Tasks;
-
-namespace Certify
-{
-    public class ProcessStepResult
-    {
-        public bool IsSuccess;
-        public string ErrorMessage;
-        public object Result;
-    }
-
-    public class VaultManager
-    {
-        private VaultInfo vaultConfig;
-        internal string vaultFolderPath;
-        private string vaultFilename;
-        private string vaultProfile = null;
-        public List<ActionLogItem> ActionLogs { get; }
-
-        internal const string VAULT_LOCK = "CertifyVault";
-
-        private readonly IdnMapping idnMapping = new IdnMapping();
-
-        public bool UseEFSForSensitiveFiles { get; set; } = false;
-
-        public string VaultFolderPath
-        {
-            get { return vaultFolderPath; }
-        }
-
-        #region Vault
-
-        public VaultManager(string vaultFolderPath, string vaultFilename)
-        {
-            Certify.Management.Util.SetSupportedTLSVersions();
-            this.vaultFolderPath = vaultFolderPath;
-            this.vaultFilename = vaultFilename;
-
-            this.ActionLogs = new List<ActionLogItem>();
-
-#if DEBUG
-            this.InitVault(staging: true);
-#else
-            this.InitVault(staging: false);
-#endif
-            ReloadVaultConfig();
-
-            //register default PKI provider
-            //ACMESharp.PKI.CertificateProvider.RegisterProvider<ACMESharp.PKI.Providers.OpenSslLibProvider>();
-            ACMESharp.PKI.CertificateProvider.RegisterProvider<ACMESharp.PKI.Providers.BouncyCastleProvider>();
-        }
-
-        internal List<RegistrationInfo> GetRegistrations(bool reloadVaultConfig)
-        {
-            if (reloadVaultConfig)
-            {
-                ReloadVaultConfig();
-            }
-
-            if (vaultConfig != null && vaultConfig.Registrations != null)
-            {
-                return vaultConfig.Registrations.Values.ToList();
-            }
-            else
-            {
-                return new List<RegistrationInfo>();
-            }
-        }
-
-        private void OpenVaultStorage(ACMESharp.Vault.IVault vlt, bool initOrOpen)
-        {
-            // vault store can have IO access errors due to AV products scanning files while we want
-            // to use them, retry failed open attempts
-            int maxAttempts = 3;
-            while (maxAttempts > 0)
-            {
-                try
-                {
-                    vlt.OpenStorage(initOrOpen: initOrOpen);
-                    return;
-                }
-                catch (System.IO.IOException)
-                {
-                    maxAttempts--;
-#if DEBUG
-                    System.Diagnostics.Debug.WriteLine("Failed to open vault, retrying..");
-#endif
-                    Thread.Sleep(200);
-                }
-            }
-        }
-
-        public bool InitVault(bool staging = true)
-        {
-            string apiURI = ACMESharpUtils.WELL_KNOWN_BASE_SERVICES[ACMESharpUtils.WELL_KNOWN_LESTAGE];
-            if (!staging)
-            {
-                //live api
-                apiURI = ACMESharpUtils.WELL_KNOWN_BASE_SERVICES[ACMESharpUtils.WELL_KNOWN_LE];
-            }
-
-            bool vaultExists = false;
-            lock (VAULT_LOCK)
-            {
-                using (var vlt = ACMESharpUtils.GetVault(this.vaultProfile))
-                {
-                    OpenVaultStorage(vlt, true);
-                    var v = vlt.LoadVault(false);
-                    if (v != null) vaultExists = true;
-                }
-            }
-
-            if (!vaultExists)
-            {
-                var baseUri = apiURI;
-                if (string.IsNullOrEmpty(baseUri))
-                {
-                    throw new InvalidOperationException("either a base service or URI is required");
-                }
-
-                lock (VAULT_LOCK)
-                {
-                    using (var vlt = ACMESharpUtils.GetVault(this.vaultProfile))
-                    {
-                        this.LogAction("InitVault", "Creating Vault");
-
-                        OpenVaultStorage(vlt, true);
-
-                        var v = new VaultInfo
-                        {
-                            Id = EntityHelper.NewId(),
-                            BaseUri = baseUri,
-                            ServerDirectory = new AcmeServerDirectory()
-                        };
-
-                        vlt.SaveVault(v);
-                    }
-                }
-            }
-            else
-            {
-                this.LogAction("InitVault", "Vault exists.");
-            }
-
-            this.vaultFolderPath = GetVaultPath();
-
-            return true;
-        }
-
-        internal string GetACMEBaseURI()
-        {
-            var vaultConfig = GetVaultConfig();
-            return vaultConfig.BaseUri;
-        }
-
-        private void LogAction(string command, string result = null)
-        {
-            if (this.ActionLogs != null)
-            {
-                this.ActionLogs.Add(new ActionLogItem { Command = command, Result = result, DateTime = DateTime.Now });
-            }
-        }
-
-        public VaultInfo LoadVaultFromFile()
-        {
-            lock (VAULT_LOCK)
-            {
-                using (var vlt = ACMESharpUtils.GetVault(this.vaultProfile))
-                {
-                    OpenVaultStorage(vlt, true);
-                    var v = vlt.LoadVault();
-                    return v;
-                }
-            }
-        }
-
-        public VaultInfo GetVaultConfig()
-        {
-            if (vaultConfig != null)
-            {
-                return vaultConfig;
-            }
-            else return null;
-        }
-
-        public void CleanupVault(Guid? identifierToRemove = null, bool includeDupeIdentifierRemoval = false)
-        {
-            //remove duplicate identifiers etc
-
-            lock (VAULT_LOCK)
-            {
-                using (var vlt = ACMESharpUtils.GetVault(this.vaultProfile))
-                {
-                    OpenVaultStorage(vlt, true);
-                    var v = vlt.LoadVault();
-
-                    List<Guid> toBeRemoved = new List<Guid>();
-                    if (identifierToRemove != null)
-                    {
-                        if (v.Identifiers.Keys.Any(i => i == (Guid)identifierToRemove))
-                        {
-                            toBeRemoved.Add((Guid)identifierToRemove);
-                        }
-                    }
-                    else
-                    {
-                        //find all orphaned identified
-                        if (v.Identifiers != null)
-                        {
-                            foreach (var k in v.Identifiers.Keys)
-                            {
-                                var identifier = v.Identifiers[k];
-
-                                var certs = v.Certificates.Values.Where(c => c.IdentifierRef == identifier.Id);
-                                if (!certs.Any())
-                                {
-                                    toBeRemoved.Add(identifier.Id);
-                                }
-                            }
-                        }
-                    }
-
-                    foreach (var i in toBeRemoved)
-                    {
-                        v.Identifiers.Remove(i);
-                    }
-                    //
-
-                    //find and remove certificates with no valid identifier in vault or with empty settings
-                    toBeRemoved = new List<Guid>();
-
-                    if (v.Certificates != null)
-                    {
-                        foreach (var c in v.Certificates)
-                        {
-                            if (
-                                String.IsNullOrEmpty(c.IssuerSerialNumber) //no valid issuer serial
-                                ||
-                                !v.Identifiers.ContainsKey(c.IdentifierRef) //no existing Identifier
-                                )
-                            {
-                                toBeRemoved.Add(c.Id);
-                            }
-                        }
-
-                        foreach (var i in toBeRemoved)
-                        {
-                            v.Certificates.Remove(i);
-                        }
-                    }
-
-                    /*if (includeDupeIdentifierRemoval)
-                    {
-                        //remove identifiers where the dns occurs more than once
-                        foreach (var i in v.Identifiers)
-                        {
-                            var count = v.Identifiers.Values.Where(l => l.Dns == i.Dns).Count();
-                            if (count > 1)
-                            {
-                                //identify most recent Identifier (based on assigned, non-expired cert), delete all the others
-
-                                toBeRemoved.Add(i.Id);
-                            }
-                        }
-                    }*/
-
-                    vlt.SaveVault(v);
-                }
-            }
-        }
-
-        public void ReloadVaultConfig()
-        {
-            lock (VAULT_LOCK)
-            {
-                this.vaultConfig = LoadVaultFromFile();
-            }
-        }
-
-        public bool IsValidVaultPath(string vaultPathFolder)
-        {
-            string vaultFile = vaultPathFolder + "\\" + LocalDiskVault.VAULT;
-            if (File.Exists(vaultFile))
-            {
-                return true;
-            }
-            else
-            {
-                return false;
-            }
-        }
-
-        public string GetVaultPath()
-        {
-            using (var vlt = (LocalDiskVault)ACMESharpUtils.GetVault(this.vaultProfile))
-            {
-                this.vaultFolderPath = vlt.RootPath;
-            }
-            return this.vaultFolderPath;
-        }
-
-        #endregion Vault
-
-        #region Vault Operations
-
-        public bool HasContacts(bool loadConfig = false)
-        {
-            if (loadConfig)
-            {
-                ReloadVaultConfig();
-            }
-
-            if (this.vaultConfig.Registrations != null && this.vaultConfig.Registrations.Count > 0)
-            {
-                return true;
-            }
-            else
-            {
-                return false;
-            }
-        }
-
-        public ProviderProfileInfo GetProviderConfig(string alias)
-        {
-            var vaultConfig = this.GetVaultConfig();
-            if (vaultConfig.ProviderProfiles != null)
-            {
-                return vaultConfig.ProviderProfiles.Values.FirstOrDefault(p => p.Alias == alias);
-            }
-            else return null;
-        }
-
-        public APIResult NewCertificate(string domainIdentifierAlias, string certAlias, string[] subjectAlternativeNameIdentifiers)
-        {
-            //if (subjectAlternativeNameIdentifiers != null) cmd.AlternativeIdentifierRefs = subjectAlternativeNameIdentifiers;
-            // cmd.Generate = new System.Management.Automation.SwitchParameter(true);
-
-            try
-            {
-                var result = ACMESharpUtils.NewCertificate(certAlias, domainIdentifierAlias, subjectAlternativeNameIdentifiers);
-
-                return new APIResult { IsOK = true, Result = result };
-            }
-            catch (Exception exp)
-            {
-                return new APIResult { IsOK = false, Message = exp.ToString(), Result = exp };
-            }
-        }
-
-        public CertificateInfo GetCertificate(string reference, bool reloadVaultConfig = false)
-        {
-            if (reloadVaultConfig)
-            {
-                this.ReloadVaultConfig();
-            }
-
-            if (vaultConfig.Certificates != null)
-            {
-                var cert = vaultConfig.Certificates.Values.FirstOrDefault(c => c.Alias == reference);
-                if (cert == null)
-                {
-                    cert = vaultConfig.Certificates.Values.FirstOrDefault(c => c.Id.ToString() == reference);
-                }
-                return cert;
-            }
-            return null;
-        }
-
-        public string GetCertificateFilePath(Guid id, string assetTypeFolder = LocalDiskVault.CRTDR)
-        {
-            GetVaultPath();
-            var cert = vaultConfig.Certificates[id];
-            if (cert != null)
-            {
-                return this.VaultFolderPath + "\\" + assetTypeFolder;
-            }
-            return null;
-        }
-
-        public APIResult SubmitCertificate(string certAlias)
-        {
-            try
-            {
-                var result = ACMESharpUtils.SubmitCertificate(certAlias, protectSensitiveFileStorage: UseEFSForSensitiveFiles);
-
-                return new APIResult { IsOK = true, Result = result };
-            }
-            catch (Exception exp)
-            {
-                if (exp is ACMESharp.AcmeClient.AcmeWebException)
-                {
-                    var aex = (ACMESharp.AcmeClient.AcmeWebException)exp;
-                    return new APIResult { IsOK = false, Message = aex.Message, Result = aex };
-                }
-                else
-                {
-                    return new APIResult { IsOK = false, Message = exp.Message, Result = exp };
-                }
-            }
-        }
-
-        public void UpdateCertificate(string certRef)
-        {
-            ACMESharpUtils.UpdateCertificate(certRef);
-        }
-
-        public void ExportCertificate(string certRef, bool pfxOnly = false)
-        {
-            GetVaultPath();
-            if (!Directory.Exists(VaultFolderPath + "\\" + LocalDiskVault.ASSET))
-            {
-                Directory.CreateDirectory(VaultFolderPath + "\\" + LocalDiskVault.ASSET);
-            }
-
-            if (certRef.StartsWith("=")) certRef = certRef.Replace("=", "");
-
-            if (pfxOnly)
-            {
-                var ExportPkcs12 = vaultFolderPath + "\\" + LocalDiskVault.ASSET + "\\" + certRef + "-all.pfx";
-                ACMESharpUtils.GetCertificate(certRef, ExportPkcs12: ExportPkcs12, overwrite: true);
-            }
-            else
-            {
-                var ExportKeyPEM = vaultFolderPath + "\\" + LocalDiskVault.KEYPM + "\\" + certRef + "-key.pem";
-                var ExportCsrPEM = vaultFolderPath + "\\" + LocalDiskVault.CSRPM + "\\" + certRef + "-csr.pem";
-                var ExportCertificatePEM = vaultFolderPath + "\\" + LocalDiskVault.CRTPM + "\\" + certRef + "-crt.pem";
-                var ExportCertificateDER = vaultFolderPath + "\\" + LocalDiskVault.CRTDR + "\\" + certRef + "-crt.der";
-                var ExportPkcs12 = vaultFolderPath + "\\" + LocalDiskVault.ASSET + "\\" + certRef + "-all.pfx";
-
-                ACMESharpUtils.GetCertificate(
-                    certRef,
-                    ExportKeyPEM: ExportKeyPEM,
-                    ExportCsrPEM: ExportCsrPEM,
-                    ExportCertificatePEM: ExportCertificatePEM,
-                    ExportCertificateDER: ExportCertificateDER,
-                    ExportPkcs12: ExportPkcs12,
-                    overwrite: true
-                    );
-            }
-        }
-
-        public bool CertExists(string domainAlias)
-        {
-            var certRef = "cert_" + domainAlias;
-
-            if (vaultConfig.Certificates != null && vaultConfig.Certificates.Values.Any(c => c.Alias == certRef))
-            {
-                return true;
-            }
-            else
-            {
-                return false;
-            }
-        }
-
-        public bool AddNewRegistrationAndAcceptTOS(string contact)
-        {
-            try
-            {
-                ACMESharpUtils.NewRegistration(null, new string[] { contact }, acceptTOS: true);
-                return true;
-            }
-            catch (System.Net.WebException exp)
-            {
-                System.Diagnostics.Debug.WriteLine(exp.ToString());
-                return false;
-            }
-        }
-
-        public bool DeleteRegistrationInfo(Guid id)
-        {
-            using (var vlt = ACMESharpUtils.GetVault(this.vaultProfile))
-            {
-                lock (VAULT_LOCK)
-                {
-                    try
-                    {
-                        OpenVaultStorage(vlt, true);
-                        vaultConfig.Registrations.Remove(id);
-                        vlt.SaveVault(vaultConfig);
-                        return true;
-                    }
-                    catch (Exception e)
-                    {
-                        // TODO: Logging of errors.
-                        System.Diagnostics.Debug.WriteLine(e.Message);
-                        return false;
-                    }
-                }
-            }
-        }
-
-        internal bool DeleteIdentifierByDNS(string dns)
-        {
-            using (var vlt = ACMESharpUtils.GetVault(this.vaultProfile))
-            {
-                try
-                {
-                    lock (VAULT_LOCK)
-                    {
-                        OpenVaultStorage(vlt, true);
-                        if (vaultConfig.Identifiers != null)
-                        {
-                            var idsToRemove = vaultConfig.Identifiers.Values.Where(i => i.Dns == dns);
-                            List<Guid> removing = new List<Guid>();
-                            foreach (var identifier in idsToRemove)
-                            {
-                                removing.Add(identifier.Id);
-                            }
-                            foreach (var identifier in removing)
-                            {
-                                vaultConfig.Identifiers.Remove(identifier);
-                            }
-
-                            vlt.SaveVault(vaultConfig);
-                        }
-                    }
-
-                    return true;
-                }
-                catch (Exception e)
-                {
-                    // TODO: Logging of errors.
-                    System.Diagnostics.Debug.WriteLine(e.Message);
-                    return false;
-                }
-            }
-        }
-
-        public IdentifierInfo GetIdentifier(string aliasOrDNS, bool reloadVaultConfig = false)
-        {
-            if (reloadVaultConfig)
-            {
-                ReloadVaultConfig();
-            }
-
-            lock (VAULT_LOCK)
-            {
-                var identifiers = GetIdentifiers();
-                if (identifiers != null)
-                {
-                    //find best match for given alias/id
-                    var result = identifiers.FirstOrDefault(i => i.Alias == aliasOrDNS);
-                    if (result == null)
-                    {
-                        result = identifiers.FirstOrDefault(i => i.Dns == aliasOrDNS);
-                    }
-                    if (result == null)
-                    {
-                        result = identifiers.FirstOrDefault(i => i.Id.ToString() == aliasOrDNS);
-                    }
-                    return result;
-                }
-                else
-                {
-                    return null;
-                }
-            }
-        }
-
-        public List<IdentifierInfo> GetIdentifiers(bool reloadVaultConfig = false)
-        {
-            if (reloadVaultConfig)
-            {
-                ReloadVaultConfig();
-            }
-
-            if (vaultConfig != null && vaultConfig.Identifiers != null)
-            {
-                return vaultConfig.Identifiers.Values.ToList();
-            }
-            else
-            {
-                return new List<IdentifierInfo>();
-            }
-        }
-
-        public List<CertificateInfo> GetCertificates(bool reloadVaultConfig = false)
-        {
-            if (reloadVaultConfig)
-            {
-                ReloadVaultConfig();
-            }
-
-            if (vaultConfig != null && vaultConfig.Certificates != null)
-            {
-                return vaultConfig.Certificates.Values.ToList();
-            }
-            else
-            {
-                return new List<CertificateInfo>();
-            }
-        }
-
-        public void UpdateIdentifier(string domainIdentifierAlias)
-        {
-            ACMESharpUtils.UpdateIdentifier(domainIdentifierAlias);
-        }
-
-        public void SubmitChallenge(string alias, string challengeType = ACMESharpCompat.ACMESharpUtils.CHALLENGE_TYPE_HTTP)
-        {
-            //well known challenge all ready to be read by server
-            ACMESharpUtils.SubmitChallenge(alias, challengeType);
-        }
-
-        #endregion Vault Operations
-
-        #region ACME Workflow Steps
-
-        public PendingAuthorization BeginRegistrationAndValidation(CertRequestConfig requestConfig, string identifierAlias, string challengeType = ACMESharpCompat.ACMESharpUtils.CHALLENGE_TYPE_HTTP, string domain = null)
-        {
-            //if no alternative domain specified, use the primary domains as the subject
-            if (domain == null) domain = requestConfig.PrimaryDomain;
-
-            // if (GetIdentifier(identifierAlias) == null)
-
-            //if an identifier exists for the same dns in vault, remove it to avoid confusion
-            this.DeleteIdentifierByDNS(domain);
-
-            // ACME service requires international domain names in ascii mode, register the new
-            // identifier with Lets Encrypt
-            var authState = ACMESharpUtils.NewIdentifier(identifierAlias, idnMapping.GetAscii(domain));
-
-            var identifier = this.GetIdentifier(identifierAlias, reloadVaultConfig: true);
-
-            //FIXME: when validating subsequent SAN names in parallel request mode, the identifier is null?
-            if (identifier != null && identifier.Authorization != null && identifier.Authorization.IsPending())
-            {
-                ACMESharpUtils.CompleteChallenge(identifier.Alias, challengeType, Handler: "manual", Regenerate: true, Repeat: true);
-
-                //get challenge info
-                ReloadVaultConfig();
-                identifier = GetIdentifier(identifierAlias);
-                var challengeInfo = identifier.Challenges.FirstOrDefault(c => c.Value.Type == challengeType).Value;
-
-                //identifier challenege specification is now ready for use to prepare and answer for LetsEncrypt to check
-                return new PendingAuthorization() { Challenge = GetAuthorizeChallengeItemFromAuthChallenge(challengeInfo), Identifier = GetDomainIdentifierItemFromIdentifierInfo(identifier), TempFilePath = "", ExtensionlessConfigCheckedOK = false };
-            }
-            else
-            {
-                //identifier is null or already valid (previously authorized)
-                return new PendingAuthorization() { Challenge = null, Identifier = GetDomainIdentifierItemFromIdentifierInfo(identifier), TempFilePath = "", ExtensionlessConfigCheckedOK = false };
-            }
-        }
-
-        public AuthorizeChallengeItem GetAuthorizeChallengeItemFromAuthChallenge(AuthorizeChallenge challenge)
-        {
-            return new AuthorizeChallengeItem
-            {
-                Status = challenge.Status,
-                ChallengeData = challenge.Challenge
-            };
-        }
-
-        public IdentifierItem GetDomainIdentifierItemFromIdentifierInfo(ACMESharp.Vault.Model.IdentifierInfo identifier)
-        {
-            var i = new IdentifierItem
-            {
-                Id = identifier.Id.ToString(),
-                Alias = identifier.Alias,
-                Name = identifier.Dns,
-                Dns = identifier.Dns,
-                Status = identifier.Authorization?.Status,
-            };
-
-            if (identifier.Authorization != null)
-            {
-                i.AuthorizationExpiry = identifier.Authorization.Expires;
-                i.IsAuthorizationPending = identifier.Authorization.IsPending();
-            }
-
-            return i;
-        }
-
-        /// <summary>
-        /// Simulates responding to a challenge, performs a sample configuration and attempts to verify it.
-        /// </summary>
-        /// <param name="iisManager"></param>
-        /// <param name="managedSite"></param>
-        /// <returns>APIResult</returns>
-        /// <remarks>
-        /// The purpose of this method is to test the options (permissions, configuration) before submitting
-        /// a request to the ACME server, to avoid creating failed requests and hitting usage limits.
-        /// </remarks>
-        public async Task<APIResult> TestChallengeResponse(IISManager iisManager, ManagedSite managedSite)
-        {
-            return await Task.Run(() =>
-            {
-<<<<<<< HEAD
-                ActionLogs.Clear(); // reset action logs
-                var requestConfig = managedSite.RequestConfig;
-                var result = new APIResult();
-                var simulatedAuthorization = new PendingAuthorization(); // create simulated challenge
-                // example KeyAuthorization (from https://tools.ietf.org/html/draft-ietf-acme-acme-01#section-7.2)
-                string KA = "evaGxfADs6pSRb2LAv9IZf17Dt3juxGJ-PCt92wr-oA.nP1qzpXGymHBrUEepNY9HCsQk7K8KhOypzEt62jcerQ";
-                try
-=======
-                var httpChallenge = (ACMESharp.ACME.HttpChallenge)pendingAuth.Challenge.ChallengeData;
-                this.LogAction("Preparing challenge response for LetsEncrypt server to check at: " + httpChallenge.FileUrl);
-                this.LogAction("If the challenge response file is not accessible at this exact URL the validation will fail and a certificate will not be issued.");
-
-                // get website root path, expand environment variables if required
-                string websiteRootPath = requestConfig.WebsiteRootPath;
-
-                // if website root path not specified, determine it now
-                if (String.IsNullOrEmpty(websiteRootPath))
-                {
-                    websiteRootPath = iisManager.GetSitePhysicalPath(managedSite);
-                }
-
-                if (!String.IsNullOrEmpty(websiteRootPath) && websiteRootPath.Contains("%"))
-                {
-                    // if websiteRootPath contains %websiteroot% variable, replace that with the
-                    // current physical path for the site
-                    if (websiteRootPath.Contains("%websiteroot%"))
-                    {
-                        // sets env variable for this process only
-                        Environment.SetEnvironmentVariable("websiteroot", iisManager.GetSitePhysicalPath(managedSite));
-                    }
-                    // expand any environment variables present in site path
-                    websiteRootPath = Environment.ExpandEnvironmentVariables(websiteRootPath);
-                }
-
-                if (String.IsNullOrEmpty(websiteRootPath) || !Directory.Exists(websiteRootPath))
-                {
-                    // our website no longer appears to exist on disk, continuing would potentially
-                    // create unwanted folders, so it's time for us to give up
-                    pendingAuth.ExtensionlessConfigCheckedOK = false;
-                    this.LogAction($"The website root path for {managedSite.Name} could not be determined. Request cannot continue.");
-
-                    return pendingAuth;
-                }
-
-                //copy temp file to path challenge expects in web folder
-                var destFile = Path.Combine(websiteRootPath, httpChallenge.FilePath);
-                var destPath = Path.GetDirectoryName(destFile);
-                if (!Directory.Exists(destPath))
->>>>>>> 9f084a0d
-                {
-                    if (requestConfig.ChallengeType == ACMESharpCompat.ACMESharpUtils.CHALLENGE_TYPE_HTTP)
-                    {
-                        simulatedAuthorization.Challenge = new AuthorizeChallengeItem
-                        {
-                            ChallengeData = new ACMESharp.ACME.HttpChallenge(ACMESharpCompat.ACMESharpUtils.CHALLENGE_TYPE_HTTP,
-                                new ACMESharp.ACME.HttpChallengeAnswer { KeyAuthorization = KA })
-                            {
-                                FilePath = ".well-known/acme-challenge/configcheck",
-                                FileContent = "Extensionless File Config Test - OK",
-                                FileUrl = $"http://{managedSite.RequestConfig.PrimaryDomain}/.well-known/acme-challenge/configcheck"
-                            }
-                        };
-                        result.IsOK = PrepareChallengeResponse_Http01(iisManager, managedSite, simulatedAuthorization)();
-                    }
-                    else if (requestConfig.ChallengeType == ACMESharpCompat.ACMESharpUtils.CHALLENGE_TYPE_SNI)
-                    {
-                        if (iisManager.GetIisVersion().Major < 8)
-                        {
-                            result.IsOK = false;
-                            result.Message = $"The {ACMESharpCompat.ACMESharpUtils.CHALLENGE_TYPE_SNI} challenge is only available for IIS versions 8+.";
-                            return result;
-                        }
-                        // create simulated challenge
-                        simulatedAuthorization.Challenge = new AuthorizeChallengeItem()
-                        {
-                            ChallengeData = new ACMESharp.ACME.TlsSniChallenge(ACMESharpCompat.ACMESharpUtils.CHALLENGE_TYPE_SNI,
-                                new ACMESharp.ACME.TlsSniChallengeAnswer { KeyAuthorization = KA })
-                            {
-                                IterationCount = 1
-                            }
-                        };
-                        result.IsOK = PrepareChallengeResponse_TlsSni01(iisManager, managedSite, simulatedAuthorization).All(check => check());
-                    }
-                    else
-                    {
-                        throw new NotSupportedException($"ChallengeType not supported: {requestConfig.ChallengeType}");
-                    }
-                }
-                finally
-                {
-                    result.Message = GetActionLogSummary();
-                    simulatedAuthorization.Cleanup();
-                }
-                return result;
-            });
-        }
-
-        public PendingAuthorization PerformIISAutomatedChallengeResponse(IISManager iisManager, ManagedSite managedSite, PendingAuthorization pendingAuth)
-        {
-            var requestConfig = managedSite.RequestConfig;
-
-            if (pendingAuth.Challenge != null)
-            {
-                if (pendingAuth.Challenge.ChallengeData is ACMESharp.ACME.HttpChallenge 
-                    && requestConfig.PerformChallengeFileCopy /* is this needed? */)
-                {
-                    var check = PrepareChallengeResponse_Http01(iisManager, managedSite, pendingAuth);
-                    if (requestConfig.PerformExtensionlessConfigChecks)
-                    {
-                        pendingAuth.ExtensionlessConfigCheckedOK = check();
-                    }
-                }
-                if (pendingAuth.Challenge.ChallengeData is ACMESharp.ACME.TlsSniChallenge)
-                {
-                    var checks = PrepareChallengeResponse_TlsSni01(iisManager, managedSite, pendingAuth);
-                    if (requestConfig.PerformTlsSniBindingConfigChecks)
-                    {
-                        // set config check OK if all checks return true
-                        pendingAuth.TlsSniConfigCheckedOK = checks.All(check => check());
-                    }
-                }
-            }
-            return pendingAuth;
-        }
-
-        /// <summary>
-        /// Prepares IIS to respond to a http-01 challenge
-        /// </summary>
-        /// <returns>A Boolean returning Func. Invoke the Func to test the challenge response locally.</returns>
-        private Func<bool> PrepareChallengeResponse_Http01(IISManager iisManager, ManagedSite managedSite, PendingAuthorization pendingAuth)
-        {
-            var requestConfig = managedSite.RequestConfig;
-            var httpChallenge = (ACMESharp.ACME.HttpChallenge)pendingAuth.Challenge.ChallengeData;
-            this.LogAction("Preparing challenge response for LetsEncrypt server to check at: " + httpChallenge.FileUrl);
-            this.LogAction("If the challenge response file is not accessible at this exact URL the validation will fail and a certificate will not be issued.");
-
-            // get website root path
-            string websiteRootPath = requestConfig.WebsiteRootPath;
-            Environment.SetEnvironmentVariable("websiteroot", iisManager.GetSitePhysicalPath(managedSite)); // sets env variable for this process only
-            websiteRootPath = Environment.ExpandEnvironmentVariables(websiteRootPath); // expand all env variables
-
-            //copy temp file to path challenge expects in web folder
-            var destFile = Path.Combine(websiteRootPath, httpChallenge.FilePath);
-            var destPath = Path.GetDirectoryName(destFile);
-            if (!Directory.Exists(destPath))
-            {
-                Directory.CreateDirectory(destPath);
-            }
-
-            //copy challenge response to web folder /.well-known/acme-challenge
-            System.IO.File.WriteAllText(destFile, httpChallenge.FileContent);
-
-            // configure cleanup
-            pendingAuth.Cleanup = () => File.Delete(destFile);
-
-            //create a web.config for extensionless files, then test it (make a request for the extensionless configcheck file over http)
-            string webConfigContent = Core.Properties.Resources.IISWebConfig;
-
-            if (!File.Exists(destPath + "\\web.config"))
-            {
-                //no existing config, attempt auto config and perform test
-                this.LogAction($"Config does not exist, writing default config to: {destPath}\\web.config");
-                System.IO.File.WriteAllText(destPath + "\\web.config", webConfigContent);
-                return () => CheckURL("http://" + requestConfig.PrimaryDomain + "/" + httpChallenge.FilePath);
-            }
-            else
-            {
-                //web config already exists, don't overwrite it, just test it
-                return () =>
-                {
-                    if (CheckURL("http://" + requestConfig.PrimaryDomain + "/" + httpChallenge.FilePath))
-                    {
-                        return true;
-                    }
-                    if (requestConfig.PerformAutoConfig)
-                    {
-                        this.LogAction($"Pre-config check failed: Auto-config will overwrite existing config: {destPath}\\web.config");
-                        //didn't work, try our default config
-                        System.IO.File.WriteAllText(destPath + "\\web.config", webConfigContent);
-
-                        if (CheckURL("http://" + requestConfig.PrimaryDomain + "/" + httpChallenge.FilePath))
-                        {
-                            return true;
-                        }
-                    }
-                    return false;
-                };
-            }
-        }
-
-        /// <summary>
-        /// Prepares IIS to respond to a tls-sni-01 challenge
-        /// </summary>
-        /// <returns>A List of Boolean-returning Funcs. Invoke the Funcs to test the challenge response locally.</returns>
-        private List<Func<bool>> PrepareChallengeResponse_TlsSni01(IISManager iisManager, ManagedSite managedSite, PendingAuthorization pendingAuth)
-        {
-            var requestConfig = managedSite.RequestConfig;
-            var tlsSniChallenge = (ACMESharp.ACME.TlsSniChallenge)pendingAuth.Challenge.ChallengeData;
-            var tlsSniAnswer = (ACMESharp.ACME.TlsSniChallengeAnswer)tlsSniChallenge.Answer;
-            var token = Encoding.UTF8.GetBytes(tlsSniAnswer.KeyAuthorization);
-            var sha256 = System.Security.Cryptography.SHA256.Create();
-            var z = new byte[tlsSniChallenge.IterationCount][];
-
-            // compute n sha256 hashes, where n=challengedata.iterationcount
-            z[0] = sha256.ComputeHash(token);
-            for (int i = 1; i < z.Length; i++)
-            {
-                z[i] = sha256.ComputeHash(z[i - 1]);
-            }
-            // generate certs and install iis bindings
-            var cleanupQueue = new List<Action>();
-            var checkQueue = new List<Func<bool>>();
-            foreach (string hex in z.Select(b =>
-                BitConverter.ToString(b).Replace("-", "").ToLower()))
-            {
-                string domain = $"{hex.Substring(0, 32)}.{hex.Substring(32)}.acme.invalid";
-                this.LogAction($"Preparing binding at: https://{requestConfig.PrimaryDomain}, sni: {domain}");
-
-                var x509 = CertificateManager.GenerateTlsSni01Certificate(domain);
-                CertificateManager.StoreCertificate(x509);
-                iisManager.InstallCertificateforBinding(managedSite, x509, domain);
-
-                // add check to the queue
-                checkQueue.Add(() => CheckSNI(requestConfig.PrimaryDomain, domain));
-
-                // add cleanup actions to queue
-                cleanupQueue.Add(() => iisManager.RemoveHttpsBinding(managedSite, domain));
-                cleanupQueue.Add(() => CertificateManager.RemoveCertificate(x509));
-            }
-
-            // configure cleanup to execute the cleanup queue
-            pendingAuth.Cleanup = () => cleanupQueue.ForEach(a => a());
-
-            // perform our own config checks
-            pendingAuth.TlsSniConfigCheckedOK = true;
-            return checkQueue;
-        }
-
-        public bool CompleteIdentifierValidationProcess(string domainIdentifierAlias)
-        {
-            this.UpdateIdentifier(domainIdentifierAlias);
-            var identiferStatus = this.GetIdentifier(domainIdentifierAlias, true);
-            var attempts = 0;
-            var maxAttempts = 3;
-
-            while (identiferStatus.Authorization.Status == "pending" && attempts < maxAttempts)
-            {
-                System.Threading.Thread.Sleep(2000); //wait a couple of seconds before checking again
-                this.UpdateIdentifier(domainIdentifierAlias);
-                identiferStatus = this.GetIdentifier(domainIdentifierAlias, true);
-                attempts++;
-            }
-
-            if (identiferStatus.Authorization.Status != "valid")
-            {
-                //still pending or failed
-                System.Diagnostics.Debug.WriteLine("LE Authorization problem: " + identiferStatus.Authorization.Status);
-                return false;
-            }
-            else
-            {
-                //ready to get cert
-                return true;
-            }
-        }
-
-        public ProcessStepResult PerformCertificateRequestProcess(string domainIdentifierRef, string[] alternativeIdentifierRefs)
-        {
-            //all good, we can request a certificate
-            //if authorizing a SAN we would need to repeat the above until all domains are valid, then we can request cert
-            var certAlias = "cert_" + domainIdentifierRef;
-
-            //register cert placeholder in vault
-
-            var certRegResult = this.NewCertificate(domainIdentifierRef, certAlias, subjectAlternativeNameIdentifiers: alternativeIdentifierRefs);
-
-            //ask LE to issue a certificate for our domain(s)
-            //if this step fails we should quit and try again later
-            var certRequestResult = this.SubmitCertificate(certAlias);
-
-            if (certRequestResult.IsOK)
-            {
-                //LE may now have issued a certificate, this process may not be immediate
-                var certDetails = this.GetCertificate(certAlias, reloadVaultConfig: true);
-                var attempts = 0;
-                var maxAttempts = 3;
-
-                //cert not issued yet, wait and try again
-                while ((certDetails == null || String.IsNullOrEmpty(certDetails.IssuerSerialNumber)) && attempts < maxAttempts)
-                {
-                    System.Threading.Thread.Sleep(2000); //wait a couple of seconds before checking again
-                    this.UpdateCertificate(certAlias);
-                    certDetails = this.GetCertificate(certAlias, reloadVaultConfig: true);
-                    attempts++;
-                }
-
-                if (certDetails != null && !String.IsNullOrEmpty(certDetails.IssuerSerialNumber))
-                {
-                    //we have an issued certificate, we can go ahead and install it as required
-                    System.Diagnostics.Debug.WriteLine("Received certificate issued by LE." + JsonConvert.SerializeObject(certDetails));
-
-                    //if using cert in IIS, we need to export the certificate PFX file, install it as a certificate and setup the site binding to map to this cert
-                    string certFolderPath = this.GetCertificateFilePath(certDetails.Id, LocalDiskVault.ASSET);
-                    string pfxFile = certAlias + "-all.pfx";
-                    string pfxPath = System.IO.Path.Combine(certFolderPath, pfxFile);
-
-                    //create folder to export PFX to, if required
-                    if (!System.IO.Directory.Exists(certFolderPath))
-                    {
-                        System.IO.Directory.CreateDirectory(certFolderPath);
-                    }
-
-                    //if file already exists we want to delet the old one
-                    if (System.IO.File.Exists(pfxPath))
-                    {
-                        //delete existing PFX (if any)
-                        System.IO.File.Delete(pfxPath);
-                    }
-
-                    //export the PFX file
-                    this.ExportCertificate(certAlias, pfxOnly: true);
-
-                    if (!System.IO.File.Exists(pfxPath))
-                    {
-                        return new ProcessStepResult { IsSuccess = false, ErrorMessage = "Failed to export PFX. " + pfxPath, Result = pfxPath };
-                    }
-                    else
-                    {
-                        return new ProcessStepResult { IsSuccess = true, Result = pfxPath };
-                    }
-                }
-                else
-                {
-                    return new ProcessStepResult { IsSuccess = false, ErrorMessage = "Failed to get new certificate from LetsEncrypt." };
-                }
-            }
-            else
-            {
-                return new ProcessStepResult { IsSuccess = false, ErrorMessage = "Failed to get new certificate from LetsEncrypt :: " + certRequestResult.Message };
-            }
-        }
-
-        #endregion ACME Workflow Steps
-
-        #region Utils
-
-        public string ComputeIdentifierAlias(string domain)
-        {
-            return "ident" + Guid.NewGuid().ToString().Substring(0, 8).Replace("-", "");
-        }
-
-        public string GetActionLogSummary()
-        {
-            string output = "";
-            if (this.ActionLogs != null)
-            {
-                foreach (var a in this.ActionLogs)
-                {
-                    output += a.ToString() + "\r\n";
-                }
-            }
-            return output;
-        }
-
-        /// <summary>
-        /// Performs a simulated tls-sni-01 verification over HTTPS/SNI.
-        /// </summary>
-        /// <param name="host">The domain being verified</param>
-        /// <param name="sni">The server name indication used for TLS server response</param>
-        /// <param name="useProxyAPI">Whether to use the server proxy for verification</param>
-        /// <returns>True if the verification is successful, False if not.</returns>
-        private bool CheckSNI(string host, string sni, bool? useProxyAPI = null)
-        {
-            // if validation proxy enabled, access to the domain being validated is checked via
-            // our remote API rather than directly on the servers
-            bool useProxy = useProxyAPI ?? Certify.Properties.Settings.Default.EnableValidationProxyAPI;
-            if (useProxy)
-            {
-                // TODO: check proxy here, needs server support. if successful "return true"; and "LogAction(...)"
-                System.Diagnostics.Debug.WriteLine("ProxyAPI is not implemented for Checking SNI config, trying local");
-                this.LogAction($"Proxy TLS SNI binding check error: {host}, {sni}"); 
-
-                return CheckSNI(host, sni, false); // proxy failed, try local
-            }
-            var hosts = Path.Combine(Environment.GetFolderPath(Environment.SpecialFolder.System), @"drivers\etc\hosts");
-            try
-            {
-                var req = new HttpRequestMessage(HttpMethod.Get, $"https://{sni}");
-                ServicePointManager.ServerCertificateValidationCallback = (obj, cert, chain, errors) =>
-                {
-                    // verify SNI-selected certificate is correctly configured
-                    return CertificateManager.VerifyCertificateSAN(cert, sni);
-                };
-                // modify the hosts file
-                var ip = Dns.GetHostEntry(host).AddressList.First();
-                string hostEntry = $"\n{ip}\t{sni}";
-                using (StreamWriter writer = File.AppendText(hosts))
-                {
-                    writer.Write(hostEntry);
-                }
-                Thread.Sleep(250); // wait a bit for hostsfile to take effect
-                try
-                {
-                    using (var client = new HttpClient())
-                    {
-                        var resp = client.SendAsync(req).Result;
-                        // if the GET request succeeded, the Cert validation succeeded
-                        this.LogAction($"Local TLS SNI binding check OK: {host}, {sni}"); ;
-                    }
-                }
-                finally
-                {
-                    // clean up hosts
-                    try
-                    {
-                        var txt = File.ReadAllText(hosts);
-                        txt = txt.Substring(0, txt.Length - hostEntry.Length);
-                        File.WriteAllText(hosts, txt);
-                    }
-                    catch
-                    {
-                        // if this fails the user will have to clean up manually
-                        this.LogAction($"Error cleaning up hosts file: {hosts}");
-                        throw;
-                    }
-                }
-                return true; // success!
-            }
-            catch (Exception ex)
-            {
-                // eat the error that HttpClient throws, either cert validation failed
-                // or the site is inaccessible via https://host name
-                this.LogAction($"Local TLS SNI binding check error: {host}, {sni}\n{ex.GetType()}: {ex.Message}\n{ex.StackTrace}");
-                return false;
-            }
-            finally
-            {
-                // reset the callback for other http requests
-                ServicePointManager.ServerCertificateValidationCallback = null;
-            }
-        }
-
-        private bool CheckURL(string url, bool? useProxyAPI = null)
-        {
-            // if validation proxy enabled, access to the domain being validated is checked via
-            // our remote API rather than directly on the servers
-            bool useProxy = useProxyAPI ?? Certify.Properties.Settings.Default.EnableValidationProxyAPI;
-
-            //check http request to test path works
-            try
-            {
-                var request = WebRequest.Create(!useProxy ? url : 
-                    Properties.Resources.APIBaseURI + "testurlaccess?url=" + url);
-                ServicePointManager.ServerCertificateValidationCallback = (obj, cert, chain, errors) =>
-                {
-                    // ignore all cert errors when validating URL response
-                    return true;
-                };
-                var response = (HttpWebResponse)request.GetResponse();
-
-                //if checking via proxy, examine result
-                if (useProxy)
-                {
-                    if ((int)response.StatusCode >= 200)
-                    {
-                        var encoding = ASCIIEncoding.UTF8;
-                        using (var reader = new System.IO.StreamReader(response.GetResponseStream(), encoding))
-                        {
-                            string jsonText = reader.ReadToEnd();
-                            this.LogAction("Proxy URL Check Result: " + jsonText);
-                            var result = Newtonsoft.Json.JsonConvert.DeserializeObject<Models.API.URLCheckResult>(jsonText);
-                            if (result.IsAccessible == true)
-                            {
-                                return true;
-                            }
-                        }
-                    }
-                    //request failed using proxy api, request again using local http
-                    return CheckURL(url, false);
-                }
-                else
-                {
-                    this.LogAction($"Local URL Check Result: HTTP {response.StatusCode}");
-                    //not checking via proxy, base result on status code
-                    return (int)response.StatusCode >= 200 && (int)response.StatusCode < 300;
-                }
-            }
-            catch (Exception)
-            {
-                System.Diagnostics.Debug.WriteLine("Failed to check url for access");
-                return false;
-            }
-            finally
-            {
-                // reset callback for other requests to validate using default behavior
-                ServicePointManager.ServerCertificateValidationCallback = null;
-            }
-        }
-
-        #endregion Utils
-    }
+using ACMESharp;
+using ACMESharp.Vault.Model;
+using ACMESharp.Vault.Providers;
+using ACMESharp.Vault.Util;
+using Certify.ACMESharpCompat;
+using Certify.Management;
+using Certify.Models;
+using Newtonsoft.Json;
+using System;
+using System.Collections.Generic;
+using System.Globalization;
+using System.IO;
+using System.Linq;
+using System.Net;
+using System.Net.Http;
+using System.Text;
+using System.Threading;
+using System.Threading.Tasks;
+
+namespace Certify
+{
+    public class ProcessStepResult
+    {
+        public bool IsSuccess;
+        public string ErrorMessage;
+        public object Result;
+    }
+
+    public class VaultManager
+    {
+        private VaultInfo vaultConfig;
+        internal string vaultFolderPath;
+        private string vaultFilename;
+        private string vaultProfile = null;
+        public List<ActionLogItem> ActionLogs { get; }
+
+        internal const string VAULT_LOCK = "CertifyVault";
+
+        private readonly IdnMapping idnMapping = new IdnMapping();
+
+        public bool UseEFSForSensitiveFiles { get; set; } = false;
+
+        public string VaultFolderPath
+        {
+            get { return vaultFolderPath; }
+        }
+
+        #region Vault
+
+        public VaultManager(string vaultFolderPath, string vaultFilename)
+        {
+            Certify.Management.Util.SetSupportedTLSVersions();
+            this.vaultFolderPath = vaultFolderPath;
+            this.vaultFilename = vaultFilename;
+
+            this.ActionLogs = new List<ActionLogItem>();
+
+#if DEBUG
+            this.InitVault(staging: true);
+#else
+            this.InitVault(staging: false);
+#endif
+            ReloadVaultConfig();
+
+            //register default PKI provider
+            //ACMESharp.PKI.CertificateProvider.RegisterProvider<ACMESharp.PKI.Providers.OpenSslLibProvider>();
+            ACMESharp.PKI.CertificateProvider.RegisterProvider<ACMESharp.PKI.Providers.BouncyCastleProvider>();
+        }
+
+        internal List<RegistrationInfo> GetRegistrations(bool reloadVaultConfig)
+        {
+            if (reloadVaultConfig)
+            {
+                ReloadVaultConfig();
+            }
+
+            if (vaultConfig != null && vaultConfig.Registrations != null)
+            {
+                return vaultConfig.Registrations.Values.ToList();
+            }
+            else
+            {
+                return new List<RegistrationInfo>();
+            }
+        }
+
+        private void OpenVaultStorage(ACMESharp.Vault.IVault vlt, bool initOrOpen)
+        {
+            // vault store can have IO access errors due to AV products scanning files while we want
+            // to use them, retry failed open attempts
+            int maxAttempts = 3;
+            while (maxAttempts > 0)
+            {
+                try
+                {
+                    vlt.OpenStorage(initOrOpen: initOrOpen);
+                    return;
+                }
+                catch (System.IO.IOException)
+                {
+                    maxAttempts--;
+#if DEBUG
+                    System.Diagnostics.Debug.WriteLine("Failed to open vault, retrying..");
+#endif
+                    Thread.Sleep(200);
+                }
+            }
+        }
+
+        public bool InitVault(bool staging = true)
+        {
+            string apiURI = ACMESharpUtils.WELL_KNOWN_BASE_SERVICES[ACMESharpUtils.WELL_KNOWN_LESTAGE];
+            if (!staging)
+            {
+                //live api
+                apiURI = ACMESharpUtils.WELL_KNOWN_BASE_SERVICES[ACMESharpUtils.WELL_KNOWN_LE];
+            }
+
+            bool vaultExists = false;
+            lock (VAULT_LOCK)
+            {
+                using (var vlt = ACMESharpUtils.GetVault(this.vaultProfile))
+                {
+                    OpenVaultStorage(vlt, true);
+                    var v = vlt.LoadVault(false);
+                    if (v != null) vaultExists = true;
+                }
+            }
+
+            if (!vaultExists)
+            {
+                var baseUri = apiURI;
+                if (string.IsNullOrEmpty(baseUri))
+                {
+                    throw new InvalidOperationException("either a base service or URI is required");
+                }
+
+                lock (VAULT_LOCK)
+                {
+                    using (var vlt = ACMESharpUtils.GetVault(this.vaultProfile))
+                    {
+                        this.LogAction("InitVault", "Creating Vault");
+
+                        OpenVaultStorage(vlt, true);
+
+                        var v = new VaultInfo
+                        {
+                            Id = EntityHelper.NewId(),
+                            BaseUri = baseUri,
+                            ServerDirectory = new AcmeServerDirectory()
+                        };
+
+                        vlt.SaveVault(v);
+                    }
+                }
+            }
+            else
+            {
+                this.LogAction("InitVault", "Vault exists.");
+            }
+
+            this.vaultFolderPath = GetVaultPath();
+
+            return true;
+        }
+
+        internal string GetACMEBaseURI()
+        {
+            var vaultConfig = GetVaultConfig();
+            return vaultConfig.BaseUri;
+        }
+
+        private void LogAction(string command, string result = null)
+        {
+            if (this.ActionLogs != null)
+            {
+                this.ActionLogs.Add(new ActionLogItem { Command = command, Result = result, DateTime = DateTime.Now });
+            }
+        }
+
+        public VaultInfo LoadVaultFromFile()
+        {
+            lock (VAULT_LOCK)
+            {
+                using (var vlt = ACMESharpUtils.GetVault(this.vaultProfile))
+                {
+                    OpenVaultStorage(vlt, true);
+                    var v = vlt.LoadVault();
+                    return v;
+                }
+            }
+        }
+
+        public VaultInfo GetVaultConfig()
+        {
+            if (vaultConfig != null)
+            {
+                return vaultConfig;
+            }
+            else return null;
+        }
+
+        public void CleanupVault(Guid? identifierToRemove = null, bool includeDupeIdentifierRemoval = false)
+        {
+            //remove duplicate identifiers etc
+
+            lock (VAULT_LOCK)
+            {
+                using (var vlt = ACMESharpUtils.GetVault(this.vaultProfile))
+                {
+                    OpenVaultStorage(vlt, true);
+                    var v = vlt.LoadVault();
+
+                    List<Guid> toBeRemoved = new List<Guid>();
+                    if (identifierToRemove != null)
+                    {
+                        if (v.Identifiers.Keys.Any(i => i == (Guid)identifierToRemove))
+                        {
+                            toBeRemoved.Add((Guid)identifierToRemove);
+                        }
+                    }
+                    else
+                    {
+                        //find all orphaned identified
+                        if (v.Identifiers != null)
+                        {
+                            foreach (var k in v.Identifiers.Keys)
+                            {
+                                var identifier = v.Identifiers[k];
+
+                                var certs = v.Certificates.Values.Where(c => c.IdentifierRef == identifier.Id);
+                                if (!certs.Any())
+                                {
+                                    toBeRemoved.Add(identifier.Id);
+                                }
+                            }
+                        }
+                    }
+
+                    foreach (var i in toBeRemoved)
+                    {
+                        v.Identifiers.Remove(i);
+                    }
+                    //
+
+                    //find and remove certificates with no valid identifier in vault or with empty settings
+                    toBeRemoved = new List<Guid>();
+
+                    if (v.Certificates != null)
+                    {
+                        foreach (var c in v.Certificates)
+                        {
+                            if (
+                                String.IsNullOrEmpty(c.IssuerSerialNumber) //no valid issuer serial
+                                ||
+                                !v.Identifiers.ContainsKey(c.IdentifierRef) //no existing Identifier
+                                )
+                            {
+                                toBeRemoved.Add(c.Id);
+                            }
+                        }
+
+                        foreach (var i in toBeRemoved)
+                        {
+                            v.Certificates.Remove(i);
+                        }
+                    }
+
+                    /*if (includeDupeIdentifierRemoval)
+                    {
+                        //remove identifiers where the dns occurs more than once
+                        foreach (var i in v.Identifiers)
+                        {
+                            var count = v.Identifiers.Values.Where(l => l.Dns == i.Dns).Count();
+                            if (count > 1)
+                            {
+                                //identify most recent Identifier (based on assigned, non-expired cert), delete all the others
+
+                                toBeRemoved.Add(i.Id);
+                            }
+                        }
+                    }*/
+
+                    vlt.SaveVault(v);
+                }
+            }
+        }
+
+        public void ReloadVaultConfig()
+        {
+            lock (VAULT_LOCK)
+            {
+                this.vaultConfig = LoadVaultFromFile();
+            }
+        }
+
+        public bool IsValidVaultPath(string vaultPathFolder)
+        {
+            string vaultFile = vaultPathFolder + "\\" + LocalDiskVault.VAULT;
+            if (File.Exists(vaultFile))
+            {
+                return true;
+            }
+            else
+            {
+                return false;
+            }
+        }
+
+        public string GetVaultPath()
+        {
+            using (var vlt = (LocalDiskVault)ACMESharpUtils.GetVault(this.vaultProfile))
+            {
+                this.vaultFolderPath = vlt.RootPath;
+            }
+            return this.vaultFolderPath;
+        }
+
+        #endregion Vault
+
+        #region Vault Operations
+
+        public bool HasContacts(bool loadConfig = false)
+        {
+            if (loadConfig)
+            {
+                ReloadVaultConfig();
+            }
+
+            if (this.vaultConfig.Registrations != null && this.vaultConfig.Registrations.Count > 0)
+            {
+                return true;
+            }
+            else
+            {
+                return false;
+            }
+        }
+
+        public ProviderProfileInfo GetProviderConfig(string alias)
+        {
+            var vaultConfig = this.GetVaultConfig();
+            if (vaultConfig.ProviderProfiles != null)
+            {
+                return vaultConfig.ProviderProfiles.Values.FirstOrDefault(p => p.Alias == alias);
+            }
+            else return null;
+        }
+
+        public APIResult NewCertificate(string domainIdentifierAlias, string certAlias, string[] subjectAlternativeNameIdentifiers)
+        {
+            //if (subjectAlternativeNameIdentifiers != null) cmd.AlternativeIdentifierRefs = subjectAlternativeNameIdentifiers;
+            // cmd.Generate = new System.Management.Automation.SwitchParameter(true);
+
+            try
+            {
+                var result = ACMESharpUtils.NewCertificate(certAlias, domainIdentifierAlias, subjectAlternativeNameIdentifiers);
+
+                return new APIResult { IsOK = true, Result = result };
+            }
+            catch (Exception exp)
+            {
+                return new APIResult { IsOK = false, Message = exp.ToString(), Result = exp };
+            }
+        }
+
+        public CertificateInfo GetCertificate(string reference, bool reloadVaultConfig = false)
+        {
+            if (reloadVaultConfig)
+            {
+                this.ReloadVaultConfig();
+            }
+
+            if (vaultConfig.Certificates != null)
+            {
+                var cert = vaultConfig.Certificates.Values.FirstOrDefault(c => c.Alias == reference);
+                if (cert == null)
+                {
+                    cert = vaultConfig.Certificates.Values.FirstOrDefault(c => c.Id.ToString() == reference);
+                }
+                return cert;
+            }
+            return null;
+        }
+
+        public string GetCertificateFilePath(Guid id, string assetTypeFolder = LocalDiskVault.CRTDR)
+        {
+            GetVaultPath();
+            var cert = vaultConfig.Certificates[id];
+            if (cert != null)
+            {
+                return this.VaultFolderPath + "\\" + assetTypeFolder;
+            }
+            return null;
+        }
+
+        public APIResult SubmitCertificate(string certAlias)
+        {
+            try
+            {
+                var result = ACMESharpUtils.SubmitCertificate(certAlias, protectSensitiveFileStorage: UseEFSForSensitiveFiles);
+
+                return new APIResult { IsOK = true, Result = result };
+            }
+            catch (Exception exp)
+            {
+                if (exp is ACMESharp.AcmeClient.AcmeWebException)
+                {
+                    var aex = (ACMESharp.AcmeClient.AcmeWebException)exp;
+                    return new APIResult { IsOK = false, Message = aex.Message, Result = aex };
+                }
+                else
+                {
+                    return new APIResult { IsOK = false, Message = exp.Message, Result = exp };
+                }
+            }
+        }
+
+        public void UpdateCertificate(string certRef)
+        {
+            ACMESharpUtils.UpdateCertificate(certRef);
+        }
+
+        public void ExportCertificate(string certRef, bool pfxOnly = false)
+        {
+            GetVaultPath();
+            if (!Directory.Exists(VaultFolderPath + "\\" + LocalDiskVault.ASSET))
+            {
+                Directory.CreateDirectory(VaultFolderPath + "\\" + LocalDiskVault.ASSET);
+            }
+
+            if (certRef.StartsWith("=")) certRef = certRef.Replace("=", "");
+
+            if (pfxOnly)
+            {
+                var ExportPkcs12 = vaultFolderPath + "\\" + LocalDiskVault.ASSET + "\\" + certRef + "-all.pfx";
+                ACMESharpUtils.GetCertificate(certRef, ExportPkcs12: ExportPkcs12, overwrite: true);
+            }
+            else
+            {
+                var ExportKeyPEM = vaultFolderPath + "\\" + LocalDiskVault.KEYPM + "\\" + certRef + "-key.pem";
+                var ExportCsrPEM = vaultFolderPath + "\\" + LocalDiskVault.CSRPM + "\\" + certRef + "-csr.pem";
+                var ExportCertificatePEM = vaultFolderPath + "\\" + LocalDiskVault.CRTPM + "\\" + certRef + "-crt.pem";
+                var ExportCertificateDER = vaultFolderPath + "\\" + LocalDiskVault.CRTDR + "\\" + certRef + "-crt.der";
+                var ExportPkcs12 = vaultFolderPath + "\\" + LocalDiskVault.ASSET + "\\" + certRef + "-all.pfx";
+
+                ACMESharpUtils.GetCertificate(
+                    certRef,
+                    ExportKeyPEM: ExportKeyPEM,
+                    ExportCsrPEM: ExportCsrPEM,
+                    ExportCertificatePEM: ExportCertificatePEM,
+                    ExportCertificateDER: ExportCertificateDER,
+                    ExportPkcs12: ExportPkcs12,
+                    overwrite: true
+                    );
+            }
+        }
+
+        public bool CertExists(string domainAlias)
+        {
+            var certRef = "cert_" + domainAlias;
+
+            if (vaultConfig.Certificates != null && vaultConfig.Certificates.Values.Any(c => c.Alias == certRef))
+            {
+                return true;
+            }
+            else
+            {
+                return false;
+            }
+        }
+
+        public bool AddNewRegistrationAndAcceptTOS(string contact)
+        {
+            try
+            {
+                ACMESharpUtils.NewRegistration(null, new string[] { contact }, acceptTOS: true);
+                return true;
+            }
+            catch (System.Net.WebException exp)
+            {
+                System.Diagnostics.Debug.WriteLine(exp.ToString());
+                return false;
+            }
+        }
+
+        public bool DeleteRegistrationInfo(Guid id)
+        {
+            using (var vlt = ACMESharpUtils.GetVault(this.vaultProfile))
+            {
+                lock (VAULT_LOCK)
+                {
+                    try
+                    {
+                        OpenVaultStorage(vlt, true);
+                        vaultConfig.Registrations.Remove(id);
+                        vlt.SaveVault(vaultConfig);
+                        return true;
+                    }
+                    catch (Exception e)
+                    {
+                        // TODO: Logging of errors.
+                        System.Diagnostics.Debug.WriteLine(e.Message);
+                        return false;
+                    }
+                }
+            }
+        }
+
+        internal bool DeleteIdentifierByDNS(string dns)
+        {
+            using (var vlt = ACMESharpUtils.GetVault(this.vaultProfile))
+            {
+                try
+                {
+                    lock (VAULT_LOCK)
+                    {
+                        OpenVaultStorage(vlt, true);
+                        if (vaultConfig.Identifiers != null)
+                        {
+                            var idsToRemove = vaultConfig.Identifiers.Values.Where(i => i.Dns == dns);
+                            List<Guid> removing = new List<Guid>();
+                            foreach (var identifier in idsToRemove)
+                            {
+                                removing.Add(identifier.Id);
+                            }
+                            foreach (var identifier in removing)
+                            {
+                                vaultConfig.Identifiers.Remove(identifier);
+                            }
+
+                            vlt.SaveVault(vaultConfig);
+                        }
+                    }
+
+                    return true;
+                }
+                catch (Exception e)
+                {
+                    // TODO: Logging of errors.
+                    System.Diagnostics.Debug.WriteLine(e.Message);
+                    return false;
+                }
+            }
+        }
+
+        public IdentifierInfo GetIdentifier(string aliasOrDNS, bool reloadVaultConfig = false)
+        {
+            if (reloadVaultConfig)
+            {
+                ReloadVaultConfig();
+            }
+
+            lock (VAULT_LOCK)
+            {
+                var identifiers = GetIdentifiers();
+                if (identifiers != null)
+                {
+                    //find best match for given alias/id
+                    var result = identifiers.FirstOrDefault(i => i.Alias == aliasOrDNS);
+                    if (result == null)
+                    {
+                        result = identifiers.FirstOrDefault(i => i.Dns == aliasOrDNS);
+                    }
+                    if (result == null)
+                    {
+                        result = identifiers.FirstOrDefault(i => i.Id.ToString() == aliasOrDNS);
+                    }
+                    return result;
+                }
+                else
+                {
+                    return null;
+                }
+            }
+        }
+
+        public List<IdentifierInfo> GetIdentifiers(bool reloadVaultConfig = false)
+        {
+            if (reloadVaultConfig)
+            {
+                ReloadVaultConfig();
+            }
+
+            if (vaultConfig != null && vaultConfig.Identifiers != null)
+            {
+                return vaultConfig.Identifiers.Values.ToList();
+            }
+            else
+            {
+                return new List<IdentifierInfo>();
+            }
+        }
+
+        public List<CertificateInfo> GetCertificates(bool reloadVaultConfig = false)
+        {
+            if (reloadVaultConfig)
+            {
+                ReloadVaultConfig();
+            }
+
+            if (vaultConfig != null && vaultConfig.Certificates != null)
+            {
+                return vaultConfig.Certificates.Values.ToList();
+            }
+            else
+            {
+                return new List<CertificateInfo>();
+            }
+        }
+
+        public void UpdateIdentifier(string domainIdentifierAlias)
+        {
+            ACMESharpUtils.UpdateIdentifier(domainIdentifierAlias);
+        }
+
+        public void SubmitChallenge(string alias, string challengeType = ACMESharpCompat.ACMESharpUtils.CHALLENGE_TYPE_HTTP)
+        {
+            //well known challenge all ready to be read by server
+            ACMESharpUtils.SubmitChallenge(alias, challengeType);
+        }
+
+        #endregion Vault Operations
+
+        #region ACME Workflow Steps
+
+        public PendingAuthorization BeginRegistrationAndValidation(CertRequestConfig requestConfig, string identifierAlias, string challengeType = ACMESharpCompat.ACMESharpUtils.CHALLENGE_TYPE_HTTP, string domain = null)
+        {
+            //if no alternative domain specified, use the primary domains as the subject
+            if (domain == null) domain = requestConfig.PrimaryDomain;
+
+            // if (GetIdentifier(identifierAlias) == null)
+
+            //if an identifier exists for the same dns in vault, remove it to avoid confusion
+            this.DeleteIdentifierByDNS(domain);
+
+            // ACME service requires international domain names in ascii mode, register the new
+            // identifier with Lets Encrypt
+            var authState = ACMESharpUtils.NewIdentifier(identifierAlias, idnMapping.GetAscii(domain));
+
+            var identifier = this.GetIdentifier(identifierAlias, reloadVaultConfig: true);
+
+            //FIXME: when validating subsequent SAN names in parallel request mode, the identifier is null?
+            if (identifier != null && identifier.Authorization != null && identifier.Authorization.IsPending())
+            {
+                ACMESharpUtils.CompleteChallenge(identifier.Alias, challengeType, Handler: "manual", Regenerate: true, Repeat: true);
+
+                //get challenge info
+                ReloadVaultConfig();
+                identifier = GetIdentifier(identifierAlias);
+                var challengeInfo = identifier.Challenges.FirstOrDefault(c => c.Value.Type == challengeType).Value;
+
+                //identifier challenege specification is now ready for use to prepare and answer for LetsEncrypt to check
+                return new PendingAuthorization() { Challenge = GetAuthorizeChallengeItemFromAuthChallenge(challengeInfo), Identifier = GetDomainIdentifierItemFromIdentifierInfo(identifier), TempFilePath = "", ExtensionlessConfigCheckedOK = false };
+            }
+            else
+            {
+                //identifier is null or already valid (previously authorized)
+                return new PendingAuthorization() { Challenge = null, Identifier = GetDomainIdentifierItemFromIdentifierInfo(identifier), TempFilePath = "", ExtensionlessConfigCheckedOK = false };
+            }
+        }
+
+        public AuthorizeChallengeItem GetAuthorizeChallengeItemFromAuthChallenge(AuthorizeChallenge challenge)
+        {
+            return new AuthorizeChallengeItem
+            {
+                Status = challenge.Status,
+                ChallengeData = challenge.Challenge
+            };
+        }
+
+        public IdentifierItem GetDomainIdentifierItemFromIdentifierInfo(ACMESharp.Vault.Model.IdentifierInfo identifier)
+        {
+            var i = new IdentifierItem
+            {
+                Id = identifier.Id.ToString(),
+                Alias = identifier.Alias,
+                Name = identifier.Dns,
+                Dns = identifier.Dns,
+                Status = identifier.Authorization?.Status,
+            };
+
+            if (identifier.Authorization != null)
+            {
+                i.AuthorizationExpiry = identifier.Authorization.Expires;
+                i.IsAuthorizationPending = identifier.Authorization.IsPending();
+            }
+
+            return i;
+        }
+
+        /// <summary>
+        /// Simulates responding to a challenge, performs a sample configuration and attempts to verify it.
+        /// </summary>
+        /// <param name="iisManager"></param>
+        /// <param name="managedSite"></param>
+        /// <returns>APIResult</returns>
+        /// <remarks>
+        /// The purpose of this method is to test the options (permissions, configuration) before submitting
+        /// a request to the ACME server, to avoid creating failed requests and hitting usage limits.
+        /// </remarks>
+        public async Task<APIResult> TestChallengeResponse(IISManager iisManager, ManagedSite managedSite)
+        {
+            return await Task.Run(() =>
+            {
+                ActionLogs.Clear(); // reset action logs
+                var requestConfig = managedSite.RequestConfig;
+                var result = new APIResult();
+                var simulatedAuthorization = new PendingAuthorization(); // create simulated challenge
+                // example KeyAuthorization (from https://tools.ietf.org/html/draft-ietf-acme-acme-01#section-7.2)
+                string KA = "evaGxfADs6pSRb2LAv9IZf17Dt3juxGJ-PCt92wr-oA.nP1qzpXGymHBrUEepNY9HCsQk7K8KhOypzEt62jcerQ";
+                try
+                {
+                    if (requestConfig.ChallengeType == ACMESharpCompat.ACMESharpUtils.CHALLENGE_TYPE_HTTP)
+                    {
+                        simulatedAuthorization.Challenge = new AuthorizeChallengeItem
+                        {
+                            ChallengeData = new ACMESharp.ACME.HttpChallenge(ACMESharpCompat.ACMESharpUtils.CHALLENGE_TYPE_HTTP,
+                                new ACMESharp.ACME.HttpChallengeAnswer { KeyAuthorization = KA })
+                            {
+                                FilePath = ".well-known/acme-challenge/configcheck",
+                                FileContent = "Extensionless File Config Test - OK",
+                                FileUrl = $"http://{managedSite.RequestConfig.PrimaryDomain}/.well-known/acme-challenge/configcheck"
+                            }
+                        };
+                        result.IsOK = PrepareChallengeResponse_Http01(iisManager, managedSite, simulatedAuthorization)();
+                    }
+                    else if (requestConfig.ChallengeType == ACMESharpCompat.ACMESharpUtils.CHALLENGE_TYPE_SNI)
+                    {
+                        if (iisManager.GetIisVersion().Major < 8)
+                        {
+                            result.IsOK = false;
+                            result.Message = $"The {ACMESharpCompat.ACMESharpUtils.CHALLENGE_TYPE_SNI} challenge is only available for IIS versions 8+.";
+                            return result;
+                        }
+                        // create simulated challenge
+                        simulatedAuthorization.Challenge = new AuthorizeChallengeItem()
+                        {
+                            ChallengeData = new ACMESharp.ACME.TlsSniChallenge(ACMESharpCompat.ACMESharpUtils.CHALLENGE_TYPE_SNI,
+                                new ACMESharp.ACME.TlsSniChallengeAnswer { KeyAuthorization = KA })
+                            {
+                                IterationCount = 1
+                            }
+                        };
+                        result.IsOK = PrepareChallengeResponse_TlsSni01(iisManager, managedSite, simulatedAuthorization).All(check => check());
+                    }
+                    else
+                    {
+                        throw new NotSupportedException($"ChallengeType not supported: {requestConfig.ChallengeType}");
+                    }
+                }
+                finally
+                {
+                    result.Message = GetActionLogSummary();
+                    simulatedAuthorization.Cleanup();
+                }
+                return result;
+            });
+        }
+
+        public PendingAuthorization PerformIISAutomatedChallengeResponse(IISManager iisManager, ManagedSite managedSite, PendingAuthorization pendingAuth)
+        {
+            var requestConfig = managedSite.RequestConfig;
+
+            if (pendingAuth.Challenge != null)
+            {
+                if (pendingAuth.Challenge.ChallengeData is ACMESharp.ACME.HttpChallenge 
+                    && requestConfig.PerformChallengeFileCopy /* is this needed? */)
+                {
+                    var check = PrepareChallengeResponse_Http01(iisManager, managedSite, pendingAuth);
+                    if (requestConfig.PerformExtensionlessConfigChecks)
+                    {
+                        pendingAuth.ExtensionlessConfigCheckedOK = check();
+                    }
+                }
+                if (pendingAuth.Challenge.ChallengeData is ACMESharp.ACME.TlsSniChallenge)
+                {
+                    var checks = PrepareChallengeResponse_TlsSni01(iisManager, managedSite, pendingAuth);
+                    if (requestConfig.PerformTlsSniBindingConfigChecks)
+                    {
+                        // set config check OK if all checks return true
+                        pendingAuth.TlsSniConfigCheckedOK = checks.All(check => check());
+                    }
+                }
+            }
+            return pendingAuth;
+        }
+
+        /// <summary>
+        /// Prepares IIS to respond to a http-01 challenge
+        /// </summary>
+        /// <returns>A Boolean returning Func. Invoke the Func to test the challenge response locally.</returns>
+        private Func<bool> PrepareChallengeResponse_Http01(IISManager iisManager, ManagedSite managedSite, PendingAuthorization pendingAuth)
+        {
+            var requestConfig = managedSite.RequestConfig;
+            var httpChallenge = (ACMESharp.ACME.HttpChallenge)pendingAuth.Challenge.ChallengeData;
+            this.LogAction("Preparing challenge response for LetsEncrypt server to check at: " + httpChallenge.FileUrl);
+            this.LogAction("If the challenge response file is not accessible at this exact URL the validation will fail and a certificate will not be issued.");
+
+            // get website root path, expand environment variables if required
+            string websiteRootPath = requestConfig.WebsiteRootPath;
+
+            // if website root path not specified, determine it now
+            if (String.IsNullOrEmpty(websiteRootPath))
+            {
+                websiteRootPath = iisManager.GetSitePhysicalPath(managedSite);
+            }
+
+            if (!String.IsNullOrEmpty(websiteRootPath) && websiteRootPath.Contains("%"))
+            {
+                // if websiteRootPath contains %websiteroot% variable, replace that with the
+                // current physical path for the site
+                if (websiteRootPath.Contains("%websiteroot%"))
+                {
+                    // sets env variable for this process only
+                    Environment.SetEnvironmentVariable("websiteroot", iisManager.GetSitePhysicalPath(managedSite));
+                }
+                // expand any environment variables present in site path
+                websiteRootPath = Environment.ExpandEnvironmentVariables(websiteRootPath);
+            }
+
+            if (String.IsNullOrEmpty(websiteRootPath) || !Directory.Exists(websiteRootPath))
+            {
+                // our website no longer appears to exist on disk, continuing would potentially
+                // create unwanted folders, so it's time for us to give up
+                this.LogAction($"The website root path for {managedSite.Name} could not be determined. Request cannot continue.");
+                return () => false;
+            }
+
+            //copy temp file to path challenge expects in web folder
+            var destFile = Path.Combine(websiteRootPath, httpChallenge.FilePath);
+            var destPath = Path.GetDirectoryName(destFile);
+            if (!Directory.Exists(destPath))
+            {
+                Directory.CreateDirectory(destPath);
+            }
+
+            //copy challenge response to web folder /.well-known/acme-challenge
+            System.IO.File.WriteAllText(destFile, httpChallenge.FileContent);
+
+            // configure cleanup
+            pendingAuth.Cleanup = () => File.Delete(destFile);
+
+            //create a web.config for extensionless files, then test it (make a request for the extensionless configcheck file over http)
+            string webConfigContent = Core.Properties.Resources.IISWebConfig;
+
+            if (!File.Exists(destPath + "\\web.config"))
+            {
+                //no existing config, attempt auto config and perform test
+                this.LogAction($"Config does not exist, writing default config to: {destPath}\\web.config");
+                System.IO.File.WriteAllText(destPath + "\\web.config", webConfigContent);
+                return () => CheckURL("http://" + requestConfig.PrimaryDomain + "/" + httpChallenge.FilePath);
+            }
+            else
+            {
+                //web config already exists, don't overwrite it, just test it
+                return () =>
+                {
+                    if (CheckURL("http://" + requestConfig.PrimaryDomain + "/" + httpChallenge.FilePath))
+                    {
+                        return true;
+                    }
+                    if (requestConfig.PerformAutoConfig)
+                    {
+                        this.LogAction($"Pre-config check failed: Auto-config will overwrite existing config: {destPath}\\web.config");
+                        //didn't work, try our default config
+                        System.IO.File.WriteAllText(destPath + "\\web.config", webConfigContent);
+
+                        if (CheckURL("http://" + requestConfig.PrimaryDomain + "/" + httpChallenge.FilePath))
+                        {
+                            return true;
+                        }
+                    }
+                    return false;
+                };
+            }
+        }
+
+        /// <summary>
+        /// Prepares IIS to respond to a tls-sni-01 challenge
+        /// </summary>
+        /// <returns>A List of Boolean-returning Funcs. Invoke the Funcs to test the challenge response locally.</returns>
+        private List<Func<bool>> PrepareChallengeResponse_TlsSni01(IISManager iisManager, ManagedSite managedSite, PendingAuthorization pendingAuth)
+        {
+            var requestConfig = managedSite.RequestConfig;
+            var tlsSniChallenge = (ACMESharp.ACME.TlsSniChallenge)pendingAuth.Challenge.ChallengeData;
+            var tlsSniAnswer = (ACMESharp.ACME.TlsSniChallengeAnswer)tlsSniChallenge.Answer;
+            var token = Encoding.UTF8.GetBytes(tlsSniAnswer.KeyAuthorization);
+            var sha256 = System.Security.Cryptography.SHA256.Create();
+            var z = new byte[tlsSniChallenge.IterationCount][];
+
+            // compute n sha256 hashes, where n=challengedata.iterationcount
+            z[0] = sha256.ComputeHash(token);
+            for (int i = 1; i < z.Length; i++)
+            {
+                z[i] = sha256.ComputeHash(z[i - 1]);
+            }
+            // generate certs and install iis bindings
+            var cleanupQueue = new List<Action>();
+            var checkQueue = new List<Func<bool>>();
+            foreach (string hex in z.Select(b =>
+                BitConverter.ToString(b).Replace("-", "").ToLower()))
+            {
+                string domain = $"{hex.Substring(0, 32)}.{hex.Substring(32)}.acme.invalid";
+                this.LogAction($"Preparing binding at: https://{requestConfig.PrimaryDomain}, sni: {domain}");
+
+                var x509 = CertificateManager.GenerateTlsSni01Certificate(domain);
+                CertificateManager.StoreCertificate(x509);
+                iisManager.InstallCertificateforBinding(managedSite, x509, domain);
+
+                // add check to the queue
+                checkQueue.Add(() => CheckSNI(requestConfig.PrimaryDomain, domain));
+
+                // add cleanup actions to queue
+                cleanupQueue.Add(() => iisManager.RemoveHttpsBinding(managedSite, domain));
+                cleanupQueue.Add(() => CertificateManager.RemoveCertificate(x509));
+            }
+
+            // configure cleanup to execute the cleanup queue
+            pendingAuth.Cleanup = () => cleanupQueue.ForEach(a => a());
+
+            // perform our own config checks
+            pendingAuth.TlsSniConfigCheckedOK = true;
+            return checkQueue;
+        }
+
+        public bool CompleteIdentifierValidationProcess(string domainIdentifierAlias)
+        {
+            this.UpdateIdentifier(domainIdentifierAlias);
+            var identiferStatus = this.GetIdentifier(domainIdentifierAlias, true);
+            var attempts = 0;
+            var maxAttempts = 3;
+
+            while (identiferStatus.Authorization.Status == "pending" && attempts < maxAttempts)
+            {
+                System.Threading.Thread.Sleep(2000); //wait a couple of seconds before checking again
+                this.UpdateIdentifier(domainIdentifierAlias);
+                identiferStatus = this.GetIdentifier(domainIdentifierAlias, true);
+                attempts++;
+            }
+
+            if (identiferStatus.Authorization.Status != "valid")
+            {
+                //still pending or failed
+                System.Diagnostics.Debug.WriteLine("LE Authorization problem: " + identiferStatus.Authorization.Status);
+                return false;
+            }
+            else
+            {
+                //ready to get cert
+                return true;
+            }
+        }
+
+        public ProcessStepResult PerformCertificateRequestProcess(string domainIdentifierRef, string[] alternativeIdentifierRefs)
+        {
+            //all good, we can request a certificate
+            //if authorizing a SAN we would need to repeat the above until all domains are valid, then we can request cert
+            var certAlias = "cert_" + domainIdentifierRef;
+
+            //register cert placeholder in vault
+
+            var certRegResult = this.NewCertificate(domainIdentifierRef, certAlias, subjectAlternativeNameIdentifiers: alternativeIdentifierRefs);
+
+            //ask LE to issue a certificate for our domain(s)
+            //if this step fails we should quit and try again later
+            var certRequestResult = this.SubmitCertificate(certAlias);
+
+            if (certRequestResult.IsOK)
+            {
+                //LE may now have issued a certificate, this process may not be immediate
+                var certDetails = this.GetCertificate(certAlias, reloadVaultConfig: true);
+                var attempts = 0;
+                var maxAttempts = 3;
+
+                //cert not issued yet, wait and try again
+                while ((certDetails == null || String.IsNullOrEmpty(certDetails.IssuerSerialNumber)) && attempts < maxAttempts)
+                {
+                    System.Threading.Thread.Sleep(2000); //wait a couple of seconds before checking again
+                    this.UpdateCertificate(certAlias);
+                    certDetails = this.GetCertificate(certAlias, reloadVaultConfig: true);
+                    attempts++;
+                }
+
+                if (certDetails != null && !String.IsNullOrEmpty(certDetails.IssuerSerialNumber))
+                {
+                    //we have an issued certificate, we can go ahead and install it as required
+                    System.Diagnostics.Debug.WriteLine("Received certificate issued by LE." + JsonConvert.SerializeObject(certDetails));
+
+                    //if using cert in IIS, we need to export the certificate PFX file, install it as a certificate and setup the site binding to map to this cert
+                    string certFolderPath = this.GetCertificateFilePath(certDetails.Id, LocalDiskVault.ASSET);
+                    string pfxFile = certAlias + "-all.pfx";
+                    string pfxPath = System.IO.Path.Combine(certFolderPath, pfxFile);
+
+                    //create folder to export PFX to, if required
+                    if (!System.IO.Directory.Exists(certFolderPath))
+                    {
+                        System.IO.Directory.CreateDirectory(certFolderPath);
+                    }
+
+                    //if file already exists we want to delet the old one
+                    if (System.IO.File.Exists(pfxPath))
+                    {
+                        //delete existing PFX (if any)
+                        System.IO.File.Delete(pfxPath);
+                    }
+
+                    //export the PFX file
+                    this.ExportCertificate(certAlias, pfxOnly: true);
+
+                    if (!System.IO.File.Exists(pfxPath))
+                    {
+                        return new ProcessStepResult { IsSuccess = false, ErrorMessage = "Failed to export PFX. " + pfxPath, Result = pfxPath };
+                    }
+                    else
+                    {
+                        return new ProcessStepResult { IsSuccess = true, Result = pfxPath };
+                    }
+                }
+                else
+                {
+                    return new ProcessStepResult { IsSuccess = false, ErrorMessage = "Failed to get new certificate from LetsEncrypt." };
+                }
+            }
+            else
+            {
+                return new ProcessStepResult { IsSuccess = false, ErrorMessage = "Failed to get new certificate from LetsEncrypt :: " + certRequestResult.Message };
+            }
+        }
+
+        #endregion ACME Workflow Steps
+
+        #region Utils
+
+        public string ComputeIdentifierAlias(string domain)
+        {
+            return "ident" + Guid.NewGuid().ToString().Substring(0, 8).Replace("-", "");
+        }
+
+        public string GetActionLogSummary()
+        {
+            string output = "";
+            if (this.ActionLogs != null)
+            {
+                foreach (var a in this.ActionLogs)
+                {
+                    output += a.ToString() + "\r\n";
+                }
+            }
+            return output;
+        }
+
+        /// <summary>
+        /// Performs a simulated tls-sni-01 verification over HTTPS/SNI.
+        /// </summary>
+        /// <param name="host">The domain being verified</param>
+        /// <param name="sni">The server name indication used for TLS server response</param>
+        /// <param name="useProxyAPI">Whether to use the server proxy for verification</param>
+        /// <returns>True if the verification is successful, False if not.</returns>
+        private bool CheckSNI(string host, string sni, bool? useProxyAPI = null)
+        {
+            // if validation proxy enabled, access to the domain being validated is checked via
+            // our remote API rather than directly on the servers
+            bool useProxy = useProxyAPI ?? Certify.Properties.Settings.Default.EnableValidationProxyAPI;
+            if (useProxy)
+            {
+                // TODO: check proxy here, needs server support. if successful "return true"; and "LogAction(...)"
+                System.Diagnostics.Debug.WriteLine("ProxyAPI is not implemented for Checking SNI config, trying local");
+                this.LogAction($"Proxy TLS SNI binding check error: {host}, {sni}"); 
+
+                return CheckSNI(host, sni, false); // proxy failed, try local
+            }
+            var hosts = Path.Combine(Environment.GetFolderPath(Environment.SpecialFolder.System), @"drivers\etc\hosts");
+            try
+            {
+                var req = new HttpRequestMessage(HttpMethod.Get, $"https://{sni}");
+                ServicePointManager.ServerCertificateValidationCallback = (obj, cert, chain, errors) =>
+                {
+                    // verify SNI-selected certificate is correctly configured
+                    return CertificateManager.VerifyCertificateSAN(cert, sni);
+                };
+                // modify the hosts file
+                var ip = Dns.GetHostEntry(host).AddressList.First();
+                string hostEntry = $"\n{ip}\t{sni}";
+                using (StreamWriter writer = File.AppendText(hosts))
+                {
+                    writer.Write(hostEntry);
+                }
+                Thread.Sleep(250); // wait a bit for hostsfile to take effect
+                try
+                {
+                    using (var client = new HttpClient())
+                    {
+                        var resp = client.SendAsync(req).Result;
+                        // if the GET request succeeded, the Cert validation succeeded
+                        this.LogAction($"Local TLS SNI binding check OK: {host}, {sni}"); ;
+                    }
+                }
+                finally
+                {
+                    // clean up hosts
+                    try
+                    {
+                        var txt = File.ReadAllText(hosts);
+                        txt = txt.Substring(0, txt.Length - hostEntry.Length);
+                        File.WriteAllText(hosts, txt);
+                    }
+                    catch
+                    {
+                        // if this fails the user will have to clean up manually
+                        this.LogAction($"Error cleaning up hosts file: {hosts}");
+                        throw;
+                    }
+                }
+                return true; // success!
+            }
+            catch (Exception ex)
+            {
+                // eat the error that HttpClient throws, either cert validation failed
+                // or the site is inaccessible via https://host name
+                this.LogAction($"Local TLS SNI binding check error: {host}, {sni}\n{ex.GetType()}: {ex.Message}\n{ex.StackTrace}");
+                return false;
+            }
+            finally
+            {
+                // reset the callback for other http requests
+                ServicePointManager.ServerCertificateValidationCallback = null;
+            }
+        }
+
+        private bool CheckURL(string url, bool? useProxyAPI = null)
+        {
+            // if validation proxy enabled, access to the domain being validated is checked via
+            // our remote API rather than directly on the servers
+            bool useProxy = useProxyAPI ?? Certify.Properties.Settings.Default.EnableValidationProxyAPI;
+
+            //check http request to test path works
+            try
+            {
+                var request = WebRequest.Create(!useProxy ? url : 
+                    Properties.Resources.APIBaseURI + "testurlaccess?url=" + url);
+                ServicePointManager.ServerCertificateValidationCallback = (obj, cert, chain, errors) =>
+                {
+                    // ignore all cert errors when validating URL response
+                    return true;
+                };
+                var response = (HttpWebResponse)request.GetResponse();
+
+                //if checking via proxy, examine result
+                if (useProxy)
+                {
+                    if ((int)response.StatusCode >= 200)
+                    {
+                        var encoding = ASCIIEncoding.UTF8;
+                        using (var reader = new System.IO.StreamReader(response.GetResponseStream(), encoding))
+                        {
+                            string jsonText = reader.ReadToEnd();
+                            this.LogAction("Proxy URL Check Result: " + jsonText);
+                            var result = Newtonsoft.Json.JsonConvert.DeserializeObject<Models.API.URLCheckResult>(jsonText);
+                            if (result.IsAccessible == true)
+                            {
+                                return true;
+                            }
+                        }
+                    }
+                    //request failed using proxy api, request again using local http
+                    return CheckURL(url, false);
+                }
+                else
+                {
+                    this.LogAction($"Local URL Check Result: HTTP {response.StatusCode}");
+                    //not checking via proxy, base result on status code
+                    return (int)response.StatusCode >= 200 && (int)response.StatusCode < 300;
+                }
+            }
+            catch (Exception)
+            {
+                System.Diagnostics.Debug.WriteLine("Failed to check url for access");
+                return false;
+            }
+            finally
+            {
+                // reset callback for other requests to validate using default behavior
+                ServicePointManager.ServerCertificateValidationCallback = null;
+            }
+        }
+
+        #endregion Utils
+    }
 }