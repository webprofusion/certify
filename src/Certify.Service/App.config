<?xml version="1.0" encoding="utf-8"?>
<configuration>
  <startup>
    <supportedRuntime version="v4.0" sku=".NETFramework,Version=v4.6.2" />
  </startup>
  <runtime>
    <assemblyBinding xmlns="urn:schemas-microsoft-com:asm.v1">
      <!-- System.Text.Encodings.Web : Azure.Security.KeyVault.Certificates.ImportCertificateOptions tries to load old version -->
      <dependentAssembly>
        <assemblyIdentity name="System.Text.Encodings.Web" publicKeyToken="cc7b13ffcd2ddd51" culture="neutral" />
        <bindingRedirect oldVersion="0.0.0.0-8.0.0.0" newVersion="8.0.0.0"/>
      </dependentAssembly>

      <!-- Azure resource manager references an old version of Azure Core but other azure libraries reference 1.32.0.0-->
      <dependentAssembly>
        <assemblyIdentity name="Azure.Core" publicKeyToken="92742159e12e44c8" culture="neutral" />
        <bindingRedirect oldVersion="0.0.0.0-1.42.0.0" newVersion="1.42.0.0"/>
      </dependentAssembly>

      <!-- Azure Core references an old version of System.Diagnostics.DiagnosticSource via  Azure.Identity > Azure.Core.Pipeline.DiagnosticScopeFactory 1.32.0.0-->
      <!-- application insights also references v5.0, so we overide that here and also reference 7.x in the service and the plugins.all -->
    <!--  <dependentAssembly>
        <assemblyIdentity name="System.Diagnostics.DiagnosticSource" publicKeyToken="cc7b13ffcd2ddd51" culture="neutral" />
        <bindingRedirect oldVersion="0.0.0.0-8.0.1.0" newVersion="8.0.1.0"/>
      </dependentAssembly>
      -->

      <!-- Azure resource manager references an old version of Microsoft.Bcl.AsyncInterfaces-->
      <dependentAssembly>
        <assemblyIdentity name="Microsoft.Bcl.AsyncInterfaces" publicKeyToken="cc7b13ffcd2ddd51" culture="neutral" />
        <bindingRedirect oldVersion="0.0.0.0-8.0.0.0" newVersion="8.0.0.0"/>
      </dependentAssembly>

      <!-- Azure.Identity manager references 4.49.1 and Microsoft.Data.SqlClient references 4.47.2 -->
      <dependentAssembly>
        <assemblyIdentity name="Microsoft.Identity.Client" publicKeyToken="0a613f4dd989e8ae" culture="neutral" />
<<<<<<< HEAD
        <bindingRedirect oldVersion="0.0.0.0-4.63.0.0" newVersion="4.63.0.0"/>
=======
        <bindingRedirect oldVersion="0.0.0.0-4.64.0.0" newVersion="4.64.0.0"/>
>>>>>>> 56706597
      </dependentAssembly>

    </assemblyBinding>
  </runtime>
</configuration><|MERGE_RESOLUTION|>--- conflicted
+++ resolved
@@ -34,11 +34,7 @@
       <!-- Azure.Identity manager references 4.49.1 and Microsoft.Data.SqlClient references 4.47.2 -->
       <dependentAssembly>
         <assemblyIdentity name="Microsoft.Identity.Client" publicKeyToken="0a613f4dd989e8ae" culture="neutral" />
-<<<<<<< HEAD
-        <bindingRedirect oldVersion="0.0.0.0-4.63.0.0" newVersion="4.63.0.0"/>
-=======
         <bindingRedirect oldVersion="0.0.0.0-4.64.0.0" newVersion="4.64.0.0"/>
->>>>>>> 56706597
       </dependentAssembly>
 
     </assemblyBinding>
