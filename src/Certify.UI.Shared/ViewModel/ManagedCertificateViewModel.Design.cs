--- conflicted
+++ resolved
@@ -1,4 +1,4 @@
-﻿using System;
+using System;
 using System.Collections.Generic;
 using System.Linq;
 using System.Threading.Tasks;
@@ -17,11 +17,7 @@
         {
             // auto-load data if in WPF designer
 
-<<<<<<< HEAD
             SelectedItem = _appViewModel.ManagedCertificates.FirstOrDefault().Item;
-=======
-            SelectedItem = _appViewModel.ManagedCertificates.FirstOrDefault();
->>>>>>> d9528919
 
             SelectedItem.RenewalFailureCount = 3;
             SelectedItem.RenewalFailureMessage = "This is an example renewal failure message. Lorem ipsum dolor sit amet, consectetur adipiscing elit, sed do eiusmod tempor incididunt ut labore et dolore magna aliqua. Ut enim ad minim veniam, quis nostrud exercitation ullamco laboris nisi ut aliquip ex ea commodo consequat. Duis aute irure dolor in reprehenderit in voluptate velit esse cillum dolore eu fugiat nulla pariatur. Excepteur sint occaecat cupidatat non proident, sunt in culpa qui officia deserunt mollit anim id est laborum.";
