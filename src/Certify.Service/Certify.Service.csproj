--- conflicted
+++ resolved
@@ -37,11 +37,7 @@
         <PackageReference Include="Microsoft.AspNet.WebApi.Cors" Version="5.3.0" />
         <PackageReference Include="Microsoft.AspNet.WebApi.Owin" Version="5.3.0" />
         <PackageReference Include="Microsoft.AspNet.WebApi.OwinSelfHost" Version="5.3.0" />
-<<<<<<< HEAD
-        <PackageReference Include="Microsoft.Identity.Client" Version="4.63.0" />
-=======
         <PackageReference Include="Microsoft.Identity.Client" Version="4.64.0" />
->>>>>>> 56706597
         <PackageReference Include="Microsoft.Bcl.AsyncInterfaces" Version="8.0.0" />
         <PackageReference Include="Microsoft.Owin" Version="4.2.2" />
         <PackageReference Include="Microsoft.Owin.Cors" Version="4.2.2" />
