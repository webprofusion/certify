--- conflicted
+++ resolved
@@ -7,11 +7,7 @@
   </PropertyGroup>
   
   <ItemGroup>
-<<<<<<< HEAD
-    <PackageReference Include="AWSSDK.Route53" Version="3.7.401.5" />
-=======
     <PackageReference Include="AWSSDK.Route53" Version="3.7.402.2" />
->>>>>>> 56706597
   </ItemGroup>
 
   <ItemGroup>
