--- conflicted
+++ resolved
@@ -1,4 +1,4 @@
-﻿using System;
+using System;
 using System.Collections.Generic;
 using System.Collections.ObjectModel;
 using System.Linq;
@@ -220,11 +220,6 @@
             {
                 if (!_defaultDnsProviderSet)
                 {
-<<<<<<< HEAD
-                    // default dns challenges to certify-dns
-                    EditModel.SelectedItem.ChallengeProvider = "DNS01.API.CertifyDns";
-                    ChallengeAPIProviderList.SelectedValue = EditModel.SelectedItem.ChallengeProvider;
-=======
                     if (string.IsNullOrEmpty(EditModel.SelectedItem.ChallengeProvider))
                     {
                         // default dns challenges to certify-dns
@@ -234,7 +229,6 @@
                             await SetChallengeProvider("DNS01.API.CertifyDns");
                         }));
                     }
->>>>>>> 2486cadd
                 }
             }
         }
