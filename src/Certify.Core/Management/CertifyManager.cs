﻿using Certify.Models;

using System;
using System.Collections.Generic;
using System.Linq;
using System.Text;
using System.Threading.Tasks;

namespace Certify.Management
{
    public class CertifyManager
    {
        private ItemManager _siteManager = null;
        private IACMEClientProvider _acmeClientProvider = null;
        private IVaultProvider _vaultProvider = null;
        private IISManager _iisManager = null;

        private const string SCHEDULED_TASK_NAME = "Certify Maintenance Task";
        private const string SCHEDULED_TASK_EXE = "certify.exe";
        private const string SCHEDULED_TASK_ARGS = "renew";

        public CertifyManager()
        {
            Certify.Management.Util.SetSupportedTLSVersions();

            var acmeSharp = new Certify.Management.APIProviders.ACMESharpProvider();
            // ACME Sharp is both a vault (config storage) provider and ACME client provider
            _acmeClientProvider = acmeSharp;
            _vaultProvider = acmeSharp;

            _siteManager = new ItemManager();
            _siteManager.LoadSettings();

            _iisManager = new IISManager();
        }

        // expose IIS metadata
        public bool IsIISAvailable => _iisManager?.IsIISAvailable ?? false;
        public Version IISVersion => _iisManager.GetIisVersion();

        /// <summary>
        /// Check if we have one or more managed sites setup 
        /// </summary>
        public bool HasManagedSites
        {
            get
            {
                if (_siteManager.GetManagedSites().Count > 0)
                {
                    return true;
                }
                else
                {
                    return false;
                }
            }
        }

        public List<ManagedSite> GetManagedSites()
        {
            return this._siteManager.GetManagedSites();
        }

        public List<RegistrationItem> GetContactRegistrations()
        {
            return _vaultProvider.GetContactRegistrations();
        }

        public List<IdentifierItem> GeDomainIdentifiers()
        {
            return _vaultProvider.GetDomainIdentifiers();
        }

        public List<CertificateItem> GetCertificates()
        {
            return _vaultProvider.GetCertificates();
        }

        public void SetManagedSites(List<ManagedSite> managedSites)
        {
            this._siteManager.UpdatedManagedSites(managedSites);
        }

        public void SaveManagedSites(List<ManagedSite> managedSites)
        {
            this._siteManager.UpdatedManagedSites(managedSites);
            this._siteManager.StoreSettings();
        }

        public bool HasRegisteredContacts()
        {
            return _vaultProvider.HasRegisteredContacts();
        }

        public async Task<APIResult> TestChallenge(ManagedSite managedSite)
        {
            return await _vaultProvider.TestChallengeResponse(_iisManager, managedSite);
        }

        /// <summary>
        /// Test dummy method for async UI testing etc 
        /// </summary>
        /// <param name="vaultManager"></param>
        /// <param name="managedSite"></param>
        /// <param name="progress"></param>
        /// <returns></returns>
        public async Task<CertificateRequestResult> PerformDummyCertificateRequest(ManagedSite managedSite, IProgress<RequestProgressState> progress = null)
        {
            return await Task<CertificateRequestResult>.Run<CertificateRequestResult>(() =>
            {
                for (var i = 0; i < 6; i++)
                {
                    if (progress != null) progress.Report(new RequestProgressState { CurrentState = RequestState.Running, Message = "Step " + i });

                    var time = new Random().Next(2000);
                    System.Threading.Thread.Sleep(time);
                }
                if (progress != null) progress.Report(new RequestProgressState { CurrentState = RequestState.Success, Message = "Finish" });
                System.Threading.Thread.Sleep(500);
                return new CertificateRequestResult { };
            });
        }

        public void DeleteManagedSite(string id)
        {
            var site = _siteManager.GetManagedSite(id);
            if (site != null)
            {
                this._siteManager.DeleteManagedSite(site);
            }
        }

        public bool AddRegisteredContact(ContactRegistration reg)
        {
            return _acmeClientProvider.AddNewRegistrationAndAcceptTOS(reg.EmailAddress);
        }

        /// <summary>
        /// Remove other contacts which don't match the email address given 
        /// </summary>
        /// <param name="email"></param>
        /// <returns></returns>
        public void RemoveExtraContacts(string email)
        {
            var regList = _vaultProvider.GetContactRegistrations();
            foreach (var reg in regList)
            {
                if (!reg.Contacts.Contains("mailto:" + email))
                {
                    _vaultProvider.DeleteContactRegistration(reg.Id);
                }
            }
        }

        public List<SiteBindingItem> GetPrimaryWebSites(bool ignoreStoppedSites)
        {
            return _iisManager.GetPrimarySites(ignoreStoppedSites);
        }

        public string GetAcmeSummary()
        {
            return _acmeClientProvider.GetAcmeBaseURI();
        }

        public string GetVaultSummary()
        {
            return _vaultProvider.GetVaultSummary();
        }

        private void ReportProgress(IProgress<RequestProgressState> progress, string msg, string logManagedSiteId = null)
        {
            if (progress != null) progress.Report(new RequestProgressState { Message = msg });

            if (logManagedSiteId != null)
            {
                LogMessage(logManagedSiteId, msg, LogItemType.GeneralWarning);
            }
        }

        private void ReportProgress(IProgress<RequestProgressState> progress, RequestProgressState state, string logManagedSiteId = null)
        {
            if (progress != null) progress.Report(state);

            if (logManagedSiteId != null)
            {
                LogMessage(logManagedSiteId, state.Message, LogItemType.GeneralWarning);
            }
        }

        private void LogMessage(string managedSiteId, string msg, LogItemType logType = LogItemType.GeneralInfo)
        {
            ManagedSiteLog.AppendLog(managedSiteId, new ManagedSiteLogItem
            {
                EventDate = DateTime.UtcNow,
                LogItemType = LogItemType.GeneralInfo,
                Message = msg
            });
        }

        public async Task<CertificateRequestResult> PerformCertificateRequest(ManagedSite managedSite, IProgress<RequestProgressState> progress = null)
        {
            // FIXME: refactor into different concerns, there's way to much being done here

            return await Task.Run(async () =>
            {
                // start with a failure result, set to success when succeeding
                var result = new CertificateRequestResult { ManagedItem = managedSite, IsSuccess = false, Message = "" };

                var config = managedSite.RequestConfig;
                try
                {
                    // run pre-request script, if set
                    if (!string.IsNullOrEmpty(config.PreRequestPowerShellScript))
                    {
                        try
                        {
                            string scriptOutput = await PowerShellManager.RunScript(result, config.PreRequestPowerShellScript);
                            LogMessage(managedSite.Id, $"Pre-Request Script output: \n{scriptOutput}");
                        }
                        catch (Exception ex)
                        {
                            LogMessage(managedSite.Id, $"Pre-Request Script error:\n{ex.Message}");
                        }
                    }

                    // if the script has requested the certificate request to be aborted, skip the request
                    if (result.Abort)
                    {
                        LogMessage(managedSite.Id, $"Certificate Request Aborted: {managedSite.Name}");
                        result.Message = "Certificate Request was aborted by PS script";
                        goto CertRequestAborted;
                    }

                    LogMessage(managedSite.Id, $"Beginning Certificate Request Process: {managedSite.Name}");

                    //enable or disable EFS flag on private key certs based on preference
                    if (Properties.Settings.Default.EnableEFS)
                    {
                        _vaultProvider.EnableSensitiveFileEncryption();
                    }

                    //primary domain and each subject alternative name must now be registered as an identifier with LE and validated
                    ReportProgress(progress, new RequestProgressState { IsRunning = true, CurrentState = RequestState.Running, Message = "Registering Domain Identifiers" });

                    await Task.Delay(200); //allow UI update, we should we using async calls instead

                    List<string> allDomains = new List<string> { config.PrimaryDomain };

                    if (config.SubjectAlternativeNames != null) allDomains.AddRange(config.SubjectAlternativeNames);

                    // begin by assuming all identifiers are valid
                    bool allIdentifiersValidated = true;

                    if (config.ChallengeType == null) config.ChallengeType = ACMESharpCompat.ACMESharpUtils.CHALLENGE_TYPE_HTTP;

                    List<PendingAuthorization> identifierAuthorizations = new List<PendingAuthorization>();
                    var distinctDomains = allDomains.Distinct();

                    // perform validation process for each domain
                    foreach (var domain in distinctDomains)
                    {
                        //begin authorization process (register identifier, request authorization if not already given)
                        var domainIdentifierId = _vaultProvider.ComputeDomainIdentifierId(domain);

                        LogMessage(managedSite.Id, $"Attempting Domain Validation: {domain}", LogItemType.CertificateRequestStarted);
                        ReportProgress(progress, $"Registering and Validating {domain} ");

                        //TODO: make operations async and yield IO of vault
                        /*var authorization = await Task.Run(() =>
                        {
                            return vaultManager.BeginRegistrationAndValidation(config, identifierAlias, challengeType: config.ChallengeType, domain: domain);
                        });*/

                        // begin authorization by registering the domain identifier. This may return
                        // an already validated authorization or we may still have to complete the
                        // authorization challenge
                        var authorization = _vaultProvider.BeginRegistrationAndValidation(config, domainIdentifierId, challengeType: config.ChallengeType, domain: domain);

                        if (authorization != null && authorization.Identifier != null)
                        {
                            // check if authorization is pending, it may already be valid if an
                            // existing authorization was reused
                            if (authorization.Identifier.IsAuthorizationPending)
                            {
                                if (managedSite.ItemType == ManagedItemType.SSL_LetsEncrypt_LocalIIS)
                                {
                                    ReportProgress(progress, $"Performing Challenge Response via IIS: {domain} ");

                                    // ask LE to check our answer to their authorization challenge (http-01 or tls-sni-01), LE will then attempt to fetch our answer, 
                                    // if all accessible and correct (authorized) LE will then allow us to request a certificate 
                                    authorization = _vaultProvider.PerformIISAutomatedChallengeResponse(_iisManager, managedSite, authorization);

<<<<<<< HEAD
                                    if ((config.ChallengeType == ACMESharpCompat.ACMESharpUtils.CHALLENGE_TYPE_HTTP && !authorization.ExtensionlessConfigCheckedOK) ||
                                        (config.ChallengeType == ACMESharpCompat.ACMESharpUtils.CHALLENGE_TYPE_SNI && !authorization.TlsSniConfigCheckedOK))
=======
                                    if (authorization.LogItems != null)
                                    {
                                        //pass log items onto main log
                                        foreach (var msg in authorization.LogItems)
                                        {
                                            if (msg != null)
                                            {
                                                LogMessage(managedSite.Id, msg, LogItemType.GeneralInfo);
                                            }
                                        }
                                    }
                                    //if we attempted extensionless config checks, report any errors
                                    if (config.PerformAutoConfig && !authorization.ExtensionlessConfigCheckedOK)
>>>>>>> 9f084a0d
                                    {
                                        //if we failed the config checks, report any errors
                                        LogMessage(managedSite.Id, $"Failed prerequisite configuration checks ({ managedSite.ItemType })", LogItemType.CertficateRequestFailed);

                                        _siteManager.StoreSettings();

                                        if (config.ChallengeType == ACMESharpCompat.ACMESharpUtils.CHALLENGE_TYPE_HTTP)
                                        {
                                            result.Message = "Automated configuration checks failed. Authorizations will not be able to complete.\nCheck you have http bindings for your site and ensure you can browse to http://" + domain + "/.well-known/acme-challenge/configcheck before proceeding.";
                                        }
                                        if (config.ChallengeType == ACMESharpCompat.ACMESharpUtils.CHALLENGE_TYPE_SNI)
                                        {
                                            result.Message = "Automated configuration checks failed. Authorizations will not be able to complete.\nCheck you have https SNI bindings for your site\n(ex: '0123456789ABCDEF0123456789ABCDEF.0123456789ABCDEF0123456789ABCDEF.acme.invalid') before proceeding.";
                                        }
                                        ReportProgress(progress, new RequestProgressState { CurrentState = RequestState.Error, Message = result.Message, Result = result });

                                        break;
                                    }
                                    else
                                    {
                                        ReportProgress(progress, new RequestProgressState { CurrentState = RequestState.Running, Message = $"Requesting Validation from Let's Encrypt: {domain}" });
                                        try
                                        {
                                            //ask LE to validate our challenge response
                                            _vaultProvider.SubmitChallenge(domainIdentifierId, config.ChallengeType);

                                            bool identifierValidated = _vaultProvider.CompleteIdentifierValidationProcess(authorization.Identifier.Alias);

                                            if (!identifierValidated)
                                            {
                                                ReportProgress(progress, new RequestProgressState { CurrentState = RequestState.Error, Message = "Domain validation failed: " + domain }, managedSite.Id);

                                                allIdentifiersValidated = false;
                                            }
                                            else
                                            {
                                                ReportProgress(progress, new RequestProgressState { CurrentState = RequestState.Running, Message = "Domain validation completed: " + domain }, managedSite.Id);

                                                identifierAuthorizations.Add(authorization);
                                            }
                                        }
                                        finally
                                        {
                                            // clean up challenge answers (.well-known/acme-challenge/*
                                            // files for http-01 or iis bindings for tls-sni-01)
                                            authorization.Cleanup();
                                        }
                                    }
                                }
                            }
                            else
                            {
                                // we already have a completed authorization, check it's valid
                                if (authorization.Identifier.Status == "valid")
                                {
                                    LogMessage(managedSite.Id, $"Domain already has current authorization, skipping verification: { domain }");

                                    identifierAuthorizations.Add(new PendingAuthorization { Identifier = authorization.Identifier });
                                }
                                else
                                {
                                    LogMessage(managedSite.Id, $"Domain authorization failed : { domain } ");

                                    allIdentifiersValidated = false;
                                }
                            }
                        }
                        else
                        {
                            // could not begin authorization
                            LogMessage(managedSite.Id, $"Could not begin authorization for domain with Let's Encrypt: { domain } ");
                            allIdentifiersValidated = false;
                        }

                        // abandon authorization attempts if one of our domains has failed verification
                        if (!allIdentifiersValidated) break;
                    }

                    //check if all identifiers have a valid authorization
                    if (identifierAuthorizations.Count != distinctDomains.Count())
                    {
                        allIdentifiersValidated = false;
                    }

                    if (allIdentifiersValidated)
                    {
                        string primaryDnsIdentifier = identifierAuthorizations.First().Identifier.Alias;
                        string[] alternativeDnsIdentifiers = identifierAuthorizations.Select(i => i.Identifier.Alias).ToArray();

                        ReportProgress(progress, new RequestProgressState { CurrentState = RequestState.Running, Message = "Requesting Certificate via Lets Encrypt" }, managedSite.Id);

                        // Perform CSR request
                        // FIXME: make call async
                        var certRequestResult = _vaultProvider.PerformCertificateRequestProcess(primaryDnsIdentifier, alternativeDnsIdentifiers);

                        if (certRequestResult.IsSuccess)
                        {
                            ReportProgress(progress, new RequestProgressState { CurrentState = RequestState.Success, Message = "Completed Certificate Request." }, managedSite.Id);

                            string pfxPath = certRequestResult.Result.ToString();

                            // update managed site summary
                            try
                            {
                                var certInfo = CertificateManager.LoadCertificate(pfxPath);
                                managedSite.DateStart = certInfo.NotBefore;
                                managedSite.DateExpiry = certInfo.NotAfter;
                                managedSite.DateRenewed = DateTime.Now;

                                managedSite.CertificatePath = pfxPath;

                                //ensure certificate contains all the requested domains
                                var subjectNames = certInfo.GetNameInfo(System.Security.Cryptography.X509Certificates.X509NameType.UpnName, false);

                                LogMessage(managedSite.Id, "New certificate contains following domains: " + subjectNames, LogItemType.GeneralInfo);
                            }
                            catch (Exception)
                            {
                                LogMessage(managedSite.Id, "Failed to parse certificate dates", LogItemType.GeneralError);
                            }

                            if (managedSite.ItemType == ManagedItemType.SSL_LetsEncrypt_LocalIIS && config.PerformAutomatedCertBinding)
                            {
                                ReportProgress(progress, new RequestProgressState { CurrentState = RequestState.Running, Message = "Performing Automated Certificate Binding" });

                                // Install certificate into certificate store and bind to IIS site
                                if (_iisManager.InstallCertForRequest(managedSite, pfxPath, cleanupCertStore: true))
                                {
                                    //all done
                                    LogMessage(managedSite.Id, "Completed certificate request and automated bindings update (IIS)", LogItemType.CertificateRequestSuccessful);

                                    _siteManager.UpdatedManagedSite(managedSite);

                                    result.IsSuccess = true;
                                    result.Message = $"Certificate installed and SSL bindings updated for {config.PrimaryDomain }";
                                    ReportProgress(progress, new RequestProgressState { IsRunning = false, CurrentState = RequestState.Success, Message = result.Message });
                                }
                                else
                                {
                                    result.Message = $"An error occurred installing the certificate. Certificate file may not be valid: {pfxPath}";
                                    LogMessage(managedSite.Id, result.Message, LogItemType.GeneralError);
                                }
                            }
                            else
                            {
                                //user has opted for manual binding of certificate

                                _siteManager.UpdatedManagedSite(managedSite);

                                result.IsSuccess = true;
                                result.Message = $"Certificate created ready for manual binding: {pfxPath}";
                                LogMessage(managedSite.Id, result.Message, LogItemType.CertificateRequestSuccessful);
                            }
                        }
                        else
                        {
                            result.Message = $"The Let's Encrypt service did not issue a valid certificate in the time allowed. {(certRequestResult.ErrorMessage ?? "")}";
                            LogMessage(managedSite.Id, result.Message, LogItemType.CertficateRequestFailed);
                        }
                    }
                    else
                    {
                        result.Message = "Validation of the required challenges did not complete successfully. Please ensure all domains to be referenced in the Certificate can be used to access this site without redirection. ";
                        LogMessage(managedSite.Id, result.Message, LogItemType.CertficateRequestFailed);
                    }

                    // Goto label for aborted certificate request
                    CertRequestAborted: { }
                }
                catch (Exception exp)
                {
                    result.IsSuccess = false;
                    result.Message = managedSite.Name + ": Request failed - " + exp.Message + " " + exp.ToString();
                    LogMessage(managedSite.Id, result.Message, LogItemType.CertficateRequestFailed);
                    LogMessage(managedSite.Id, _vaultProvider.GetActionSummary());
                    System.Diagnostics.Debug.WriteLine(exp.ToString());
                }
                finally
                {
                    // if the request was not aborted, run post-request script, if set
                    if (!result.Abort && !string.IsNullOrEmpty(config.PostRequestPowerShellScript))
                    {
                        try
                        {
                            string scriptOutput = await PowerShellManager.RunScript(result, config.PostRequestPowerShellScript);
                            LogMessage(managedSite.Id, $"Post-Request Script output:\n{scriptOutput}");
                        }
                        catch (Exception ex)
                        {
                            LogMessage(managedSite.Id, $"Post-Request Script error:\n{ex.Message}");
                        }
                    }
                }
                return result;
            });
        }

        public List<DomainOption> GetDomainOptionsFromSite(string siteId)
        {
            var defaultNoDomainHost = "";
            var domainOptions = new List<DomainOption>();

            var matchingSites = _iisManager.GetSiteBindingList(Certify.Properties.Settings.Default.IgnoreStoppedSites, siteId);
            var siteBindingList = matchingSites.Where(s => s.SiteId == siteId);

            bool includeEmptyHostnameBindings = false;

            foreach (var siteDetails in siteBindingList)
            {
                //if domain not currently in the list of options, add it
                if (!domainOptions.Any(item => item.Domain == siteDetails.Host))
                {
                    DomainOption opt = new DomainOption
                    {
                        Domain = siteDetails.Host,
                        IsPrimaryDomain = false,
                        IsSelected = true,
                        Title = ""
                    };

                    if (String.IsNullOrWhiteSpace(opt.Domain))
                    {
                        //binding has no hostname/domain set - user will need to specify
                        opt.Title = defaultNoDomainHost;
                        opt.Domain = defaultNoDomainHost;
                        opt.IsManualEntry = true;
                    }
                    else
                    {
                        opt.Title = siteDetails.Protocol + "://" + opt.Domain;
                    }

                    if (siteDetails.IP != null && siteDetails.IP != "0.0.0.0")
                    {
                        opt.Title += " : " + siteDetails.IP;
                    }

                    if (!opt.IsManualEntry || (opt.IsManualEntry && includeEmptyHostnameBindings))
                    {
                        domainOptions.Add(opt);
                    }
                }
            }

            //TODO: if one or more binding is to a specific IP, how to manage in UI?

            if (domainOptions.Any(d => !String.IsNullOrEmpty(d.Domain)))
            {
                // mark first domain as primary, if we have no other settings
                if (!domainOptions.Any(d => d.IsPrimaryDomain == true))
                {
                    var electableDomains = domainOptions.Where(d => !String.IsNullOrEmpty(d.Domain) && d.Domain != defaultNoDomainHost);
                    if (electableDomains.Any())
                    {
                        // promote first domain in list to primary by default
                        electableDomains.First().IsPrimaryDomain = true;
                    }
                }
            }

            return domainOptions;
        }

        public List<ManagedSite> ImportManagedSitesFromVault(bool mergeSitesAsSan = false)
        {
            var sites = new List<ManagedSite>();

            if (_iisManager == null || !_iisManager.IsIISAvailable)
            {
                // IIS not enabled, can't match sites to vault items
                return sites;
            }

            //get dns identifiers from vault
            var identifiers = _vaultProvider.GetDomainIdentifiers();

            // match existing IIS sites to vault items
            var iisSites = _iisManager.GetSiteBindingList(ignoreStoppedSites: Certify.Properties.Settings.Default.IgnoreStoppedSites);

            foreach (var identifier in identifiers)
            {
                //identify IIS site related to this identifier (if any)
                var iisSite = iisSites.FirstOrDefault(d => d.Host == identifier.Dns);
                var site = new ManagedSite
                {
                    Id = Guid.NewGuid().ToString(),
                    GroupId = iisSite?.SiteId,
                    Name = identifier.Dns + (iisSite != null ? " : " + iisSite.SiteName : ""),
                    IncludeInAutoRenew = true,
                    Comments = "Imported from vault",
                    ItemType = ManagedItemType.SSL_LetsEncrypt_LocalIIS,
                    TargetHost = "localhost",
                    RequestConfig = new CertRequestConfig
                    {
                        BindingIPAddress = iisSite?.IP,
                        BindingPort = iisSite?.Port.ToString(),
                        ChallengeType = ACMESharpCompat.ACMESharpUtils.CHALLENGE_TYPE_HTTP,
                        EnableFailureNotifications = true,
                        PerformAutoConfig = true,
                        PerformAutomatedCertBinding = true,
                        PerformChallengeFileCopy = true,
                        PerformExtensionlessConfigChecks = true,
                        PrimaryDomain = identifier.Dns,
                        SubjectAlternativeNames = new string[] { identifier.Dns }
                    }
                };
                site.AddDomainOption(new DomainOption { Domain = identifier.Dns, IsPrimaryDomain = true, IsSelected = true });
                sites.Add(site);
            }

            if (mergeSitesAsSan)
            {
                foreach (var s in sites)
                {
                    //merge sites with same group (iis site etc) and different primary domain
                    if (sites.Any(m => m.GroupId != null && m.GroupId == s.GroupId && m.RequestConfig.PrimaryDomain != s.RequestConfig.PrimaryDomain))
                    {
                        //existing site to merge into
                        //add san for dns
                        var mergedSite = sites.FirstOrDefault(m =>
                        m.GroupId != null && m.GroupId == s.GroupId
                        && m.RequestConfig.PrimaryDomain != s.RequestConfig.PrimaryDomain
                        && m.RequestConfig.PrimaryDomain != null
                        );
                        if (mergedSite != null)
                        {
                            mergedSite.AddDomainOption(new DomainOption { Domain = s.RequestConfig.PrimaryDomain, IsPrimaryDomain = false, IsSelected = true });

                            //use shortest version of domain name as site name
                            if (mergedSite.RequestConfig.PrimaryDomain.Contains(s.RequestConfig.PrimaryDomain))
                            {
                                mergedSite.Name = mergedSite.Name.Replace(mergedSite.RequestConfig.PrimaryDomain, s.RequestConfig.PrimaryDomain);
                            }

                            //flag spare site config to be discar
                            s.RequestConfig.PrimaryDomain = null;
                        }
                    }
                }

                //discard sites which have been merged into other sites
                sites.RemoveAll(s => s.RequestConfig.PrimaryDomain == null);
            }
            return sites;
        }

        public async Task<List<CertificateRequestResult>> PerformRenewalAllManagedSites(bool autoRenewalOnly = true, Dictionary<string, Progress<RequestProgressState>> progressTrackers = null)
        {
            await Task.Delay(200); //allow UI to update
                                   //currently the vault won't let us run parallel requests due to file locks
            bool performRequestsInParallel = false;
            bool testModeOnly = false;

            _siteManager.LoadSettings();

            IEnumerable<ManagedSite> sites = _siteManager.GetManagedSites();

            if (autoRenewalOnly)
            {
                sites = sites.Where(s => s.IncludeInAutoRenew == true);
            }

            //check site list and examine current certificates. If certificate is less than n days old, don't attempt to renew it
            var sitesToRenew = new List<ManagedSite>();
            var renewalIntervalDays = Properties.Settings.Default.RenewalIntervalDays;

#if DEBUG
            //in debug mode we renew every time instead of skipping based on days old
            renewalIntervalDays = 0;
#endif
            int numRenewalTasks = 0;
            int maxRenewalTasks = Properties.Settings.Default.MaxRenewalRequests;

            var renewalTasks = new List<Task<CertificateRequestResult>>();
            foreach (var s in sites.Where(s => s.IncludeInAutoRenew == true))
            {
                //if we know the last renewal date, check whether we should renew again, otherwise assume it's more than 30 days ago by default and attempt renewal
                var timeSinceLastRenewal = (s.DateRenewed != null ? s.DateRenewed : DateTime.Now.AddDays(-30)) - DateTime.Now;

                bool isRenewalRequired = Math.Abs(timeSinceLastRenewal.Value.TotalDays) > renewalIntervalDays;
                bool isSiteRunning = true;

                //if we care about stopped sites being stopped, check for that
                if (Properties.Settings.Default.IgnoreStoppedSites)
                {
                    isSiteRunning = IsManagedSiteRunning(s.Id);
                }

                if (isRenewalRequired && isSiteRunning)
                {
                    //get matching progress tracker for this site
                    IProgress<RequestProgressState> tracker = null;
                    if (progressTrackers != null)
                    {
                        tracker = progressTrackers[s.Id];
                    }

                    // optionally limit the number of renewal tasks to attempt in this pass
                    if (maxRenewalTasks == 0 || maxRenewalTasks > 0 && numRenewalTasks < maxRenewalTasks)
                    {
                        if (testModeOnly)
                        {
                            //simulated request for UI testing
                            renewalTasks.Add(this.PerformDummyCertificateRequest(s, tracker));
                        }
                        else
                        {
                            renewalTasks.Add(this.PerformCertificateRequest(s, tracker));
                        }
                    }
                    numRenewalTasks++;
                }
                else
                {
                    var msg = "Skipping Renewal, existing certificate still OK. ";

                    if (isRenewalRequired && !isSiteRunning)
                    {
                        //TODO: show this as warning rather than success
                        msg = "Site stopped, renewal skipped as domain validation cannot be performed. ";
                    }

                    if (progressTrackers != null)
                    {
                        //send progress back to report skip
                        var progress = (IProgress<RequestProgressState>)progressTrackers[s.Id];
                        if (progress != null) progress.Report(new RequestProgressState { CurrentState = RequestState.Success, Message = msg });
                    }

                    ManagedSiteLog.AppendLog(s.Id, new ManagedSiteLogItem { EventDate = DateTime.UtcNow, LogItemType = LogItemType.GeneralInfo, Message = msg + s.Name });
                }
            }

            if (!renewalTasks.Any())
            {
                //nothing to do
                return new List<CertificateRequestResult>();
            }

            if (performRequestsInParallel)
            {
                var results = await Task.WhenAll(renewalTasks);

                //siteManager.StoreSettings();
                return results.ToList();
            }
            else
            {
                var results = new List<CertificateRequestResult>();
                foreach (var t in renewalTasks)
                {
                    results.Add(await t);
                }

                return results;
            }
        }

        private bool IsManagedSiteRunning(string id, IISManager iis = null)
        {
            var managedSite = _siteManager.GetManagedSite(id);
            if (managedSite != null)
            {
                if (iis == null) iis = _iisManager;
                return iis.IsSiteRunning(id);
            }
            else
            {
                //site not identified, assume it is running
                return true;
            }
        }

        public bool IsWindowsScheduledTaskPresent()
        {
            var taskList = Microsoft.Win32.TaskScheduler.TaskService.Instance.RootFolder.GetTasks();
            if (taskList.Any(t => t.Name == SCHEDULED_TASK_NAME))
            {
                return true;
            }
            else
            {
                return false;
            }
        }

        /// <summary>
        /// Creates the windows scheduled task to perform renewals, running as the given userid (who
        /// should be admin level so they can perform cert mgmt and IIS management functions)
        /// </summary>
        /// <param name="userId"></param>
        /// <param name="pwd"></param>
        /// <returns></returns>
        public bool CreateWindowsScheduledTask(string userId, string pwd)
        {
            // https://taskscheduler.codeplex.com/documentation
            var taskService = Microsoft.Win32.TaskScheduler.TaskService.Instance;
            try
            {
                var cliPath = System.IO.Path.Combine(AppDomain.CurrentDomain.BaseDirectory, SCHEDULED_TASK_EXE);

                //setup auto renewal task, executing as admin using the given username and password
                var task = taskService.NewTask();

                task.Principal.RunLevel = Microsoft.Win32.TaskScheduler.TaskRunLevel.Highest;
                task.Actions.Add(new Microsoft.Win32.TaskScheduler.ExecAction(cliPath, SCHEDULED_TASK_ARGS));
                task.Triggers.Add(new Microsoft.Win32.TaskScheduler.DailyTrigger { DaysInterval = 1 });

                //register/update task
                taskService.RootFolder.RegisterTaskDefinition(SCHEDULED_TASK_NAME, task, Microsoft.Win32.TaskScheduler.TaskCreation.CreateOrUpdate, userId, pwd, Microsoft.Win32.TaskScheduler.TaskLogonType.Password);

                return true;
            }
            catch (Exception exp)
            {
                System.Diagnostics.Debug.WriteLine(exp.ToString());
                //failed to create task
                return false;
            }
        }

        public void DeleteWindowsScheduledTask()
        {
            Microsoft.Win32.TaskScheduler.TaskService.Instance.RootFolder.DeleteTask(SCHEDULED_TASK_NAME, exceptionOnNotExists: false);
        }
    }
}<|MERGE_RESOLUTION|>--- conflicted
+++ resolved
@@ -1,837 +1,832 @@
-﻿using Certify.Models;
-
-using System;
-using System.Collections.Generic;
-using System.Linq;
-using System.Text;
-using System.Threading.Tasks;
-
-namespace Certify.Management
-{
-    public class CertifyManager
-    {
-        private ItemManager _siteManager = null;
-        private IACMEClientProvider _acmeClientProvider = null;
-        private IVaultProvider _vaultProvider = null;
-        private IISManager _iisManager = null;
-
-        private const string SCHEDULED_TASK_NAME = "Certify Maintenance Task";
-        private const string SCHEDULED_TASK_EXE = "certify.exe";
-        private const string SCHEDULED_TASK_ARGS = "renew";
-
-        public CertifyManager()
-        {
-            Certify.Management.Util.SetSupportedTLSVersions();
-
-            var acmeSharp = new Certify.Management.APIProviders.ACMESharpProvider();
-            // ACME Sharp is both a vault (config storage) provider and ACME client provider
-            _acmeClientProvider = acmeSharp;
-            _vaultProvider = acmeSharp;
-
-            _siteManager = new ItemManager();
-            _siteManager.LoadSettings();
-
-            _iisManager = new IISManager();
-        }
-
-        // expose IIS metadata
-        public bool IsIISAvailable => _iisManager?.IsIISAvailable ?? false;
-        public Version IISVersion => _iisManager.GetIisVersion();
-
-        /// <summary>
-        /// Check if we have one or more managed sites setup 
-        /// </summary>
-        public bool HasManagedSites
-        {
-            get
-            {
-                if (_siteManager.GetManagedSites().Count > 0)
-                {
-                    return true;
-                }
-                else
-                {
-                    return false;
-                }
-            }
-        }
-
-        public List<ManagedSite> GetManagedSites()
-        {
-            return this._siteManager.GetManagedSites();
-        }
-
-        public List<RegistrationItem> GetContactRegistrations()
-        {
-            return _vaultProvider.GetContactRegistrations();
-        }
-
-        public List<IdentifierItem> GeDomainIdentifiers()
-        {
-            return _vaultProvider.GetDomainIdentifiers();
-        }
-
-        public List<CertificateItem> GetCertificates()
-        {
-            return _vaultProvider.GetCertificates();
-        }
-
-        public void SetManagedSites(List<ManagedSite> managedSites)
-        {
-            this._siteManager.UpdatedManagedSites(managedSites);
-        }
-
-        public void SaveManagedSites(List<ManagedSite> managedSites)
-        {
-            this._siteManager.UpdatedManagedSites(managedSites);
-            this._siteManager.StoreSettings();
-        }
-
-        public bool HasRegisteredContacts()
-        {
-            return _vaultProvider.HasRegisteredContacts();
-        }
-
-        public async Task<APIResult> TestChallenge(ManagedSite managedSite)
-        {
-            return await _vaultProvider.TestChallengeResponse(_iisManager, managedSite);
-        }
-
-        /// <summary>
-        /// Test dummy method for async UI testing etc 
-        /// </summary>
-        /// <param name="vaultManager"></param>
-        /// <param name="managedSite"></param>
-        /// <param name="progress"></param>
-        /// <returns></returns>
-        public async Task<CertificateRequestResult> PerformDummyCertificateRequest(ManagedSite managedSite, IProgress<RequestProgressState> progress = null)
-        {
-            return await Task<CertificateRequestResult>.Run<CertificateRequestResult>(() =>
-            {
-                for (var i = 0; i < 6; i++)
-                {
-                    if (progress != null) progress.Report(new RequestProgressState { CurrentState = RequestState.Running, Message = "Step " + i });
-
-                    var time = new Random().Next(2000);
-                    System.Threading.Thread.Sleep(time);
-                }
-                if (progress != null) progress.Report(new RequestProgressState { CurrentState = RequestState.Success, Message = "Finish" });
-                System.Threading.Thread.Sleep(500);
-                return new CertificateRequestResult { };
-            });
-        }
-
-        public void DeleteManagedSite(string id)
-        {
-            var site = _siteManager.GetManagedSite(id);
-            if (site != null)
-            {
-                this._siteManager.DeleteManagedSite(site);
-            }
-        }
-
-        public bool AddRegisteredContact(ContactRegistration reg)
-        {
-            return _acmeClientProvider.AddNewRegistrationAndAcceptTOS(reg.EmailAddress);
-        }
-
-        /// <summary>
-        /// Remove other contacts which don't match the email address given 
-        /// </summary>
-        /// <param name="email"></param>
-        /// <returns></returns>
-        public void RemoveExtraContacts(string email)
-        {
-            var regList = _vaultProvider.GetContactRegistrations();
-            foreach (var reg in regList)
-            {
-                if (!reg.Contacts.Contains("mailto:" + email))
-                {
-                    _vaultProvider.DeleteContactRegistration(reg.Id);
-                }
-            }
-        }
-
-        public List<SiteBindingItem> GetPrimaryWebSites(bool ignoreStoppedSites)
-        {
-            return _iisManager.GetPrimarySites(ignoreStoppedSites);
-        }
-
-        public string GetAcmeSummary()
-        {
-            return _acmeClientProvider.GetAcmeBaseURI();
-        }
-
-        public string GetVaultSummary()
-        {
-            return _vaultProvider.GetVaultSummary();
-        }
-
-        private void ReportProgress(IProgress<RequestProgressState> progress, string msg, string logManagedSiteId = null)
-        {
-            if (progress != null) progress.Report(new RequestProgressState { Message = msg });
-
-            if (logManagedSiteId != null)
-            {
-                LogMessage(logManagedSiteId, msg, LogItemType.GeneralWarning);
-            }
-        }
-
-        private void ReportProgress(IProgress<RequestProgressState> progress, RequestProgressState state, string logManagedSiteId = null)
-        {
-            if (progress != null) progress.Report(state);
-
-            if (logManagedSiteId != null)
-            {
-                LogMessage(logManagedSiteId, state.Message, LogItemType.GeneralWarning);
-            }
-        }
-
-        private void LogMessage(string managedSiteId, string msg, LogItemType logType = LogItemType.GeneralInfo)
-        {
-            ManagedSiteLog.AppendLog(managedSiteId, new ManagedSiteLogItem
-            {
-                EventDate = DateTime.UtcNow,
-                LogItemType = LogItemType.GeneralInfo,
-                Message = msg
-            });
-        }
-
-        public async Task<CertificateRequestResult> PerformCertificateRequest(ManagedSite managedSite, IProgress<RequestProgressState> progress = null)
-        {
-            // FIXME: refactor into different concerns, there's way to much being done here
-
-            return await Task.Run(async () =>
-            {
-                // start with a failure result, set to success when succeeding
-                var result = new CertificateRequestResult { ManagedItem = managedSite, IsSuccess = false, Message = "" };
-
-                var config = managedSite.RequestConfig;
-                try
-                {
-                    // run pre-request script, if set
-                    if (!string.IsNullOrEmpty(config.PreRequestPowerShellScript))
-                    {
-                        try
-                        {
-                            string scriptOutput = await PowerShellManager.RunScript(result, config.PreRequestPowerShellScript);
-                            LogMessage(managedSite.Id, $"Pre-Request Script output: \n{scriptOutput}");
-                        }
-                        catch (Exception ex)
-                        {
-                            LogMessage(managedSite.Id, $"Pre-Request Script error:\n{ex.Message}");
-                        }
-                    }
-
-                    // if the script has requested the certificate request to be aborted, skip the request
-                    if (result.Abort)
-                    {
-                        LogMessage(managedSite.Id, $"Certificate Request Aborted: {managedSite.Name}");
-                        result.Message = "Certificate Request was aborted by PS script";
-                        goto CertRequestAborted;
-                    }
-
-                    LogMessage(managedSite.Id, $"Beginning Certificate Request Process: {managedSite.Name}");
-
-                    //enable or disable EFS flag on private key certs based on preference
-                    if (Properties.Settings.Default.EnableEFS)
-                    {
-                        _vaultProvider.EnableSensitiveFileEncryption();
-                    }
-
-                    //primary domain and each subject alternative name must now be registered as an identifier with LE and validated
-                    ReportProgress(progress, new RequestProgressState { IsRunning = true, CurrentState = RequestState.Running, Message = "Registering Domain Identifiers" });
-
-                    await Task.Delay(200); //allow UI update, we should we using async calls instead
-
-                    List<string> allDomains = new List<string> { config.PrimaryDomain };
-
-                    if (config.SubjectAlternativeNames != null) allDomains.AddRange(config.SubjectAlternativeNames);
-
-                    // begin by assuming all identifiers are valid
-                    bool allIdentifiersValidated = true;
-
-                    if (config.ChallengeType == null) config.ChallengeType = ACMESharpCompat.ACMESharpUtils.CHALLENGE_TYPE_HTTP;
-
-                    List<PendingAuthorization> identifierAuthorizations = new List<PendingAuthorization>();
-                    var distinctDomains = allDomains.Distinct();
-
-                    // perform validation process for each domain
-                    foreach (var domain in distinctDomains)
-                    {
-                        //begin authorization process (register identifier, request authorization if not already given)
-                        var domainIdentifierId = _vaultProvider.ComputeDomainIdentifierId(domain);
-
-                        LogMessage(managedSite.Id, $"Attempting Domain Validation: {domain}", LogItemType.CertificateRequestStarted);
-                        ReportProgress(progress, $"Registering and Validating {domain} ");
-
-                        //TODO: make operations async and yield IO of vault
-                        /*var authorization = await Task.Run(() =>
-                        {
-                            return vaultManager.BeginRegistrationAndValidation(config, identifierAlias, challengeType: config.ChallengeType, domain: domain);
-                        });*/
-
-                        // begin authorization by registering the domain identifier. This may return
-                        // an already validated authorization or we may still have to complete the
-                        // authorization challenge
-                        var authorization = _vaultProvider.BeginRegistrationAndValidation(config, domainIdentifierId, challengeType: config.ChallengeType, domain: domain);
-
-                        if (authorization != null && authorization.Identifier != null)
-                        {
-                            // check if authorization is pending, it may already be valid if an
-                            // existing authorization was reused
-                            if (authorization.Identifier.IsAuthorizationPending)
-                            {
-                                if (managedSite.ItemType == ManagedItemType.SSL_LetsEncrypt_LocalIIS)
-                                {
-                                    ReportProgress(progress, $"Performing Challenge Response via IIS: {domain} ");
-
-                                    // ask LE to check our answer to their authorization challenge (http-01 or tls-sni-01), LE will then attempt to fetch our answer, 
-                                    // if all accessible and correct (authorized) LE will then allow us to request a certificate 
-                                    authorization = _vaultProvider.PerformIISAutomatedChallengeResponse(_iisManager, managedSite, authorization);
-
-<<<<<<< HEAD
-                                    if ((config.ChallengeType == ACMESharpCompat.ACMESharpUtils.CHALLENGE_TYPE_HTTP && !authorization.ExtensionlessConfigCheckedOK) ||
-                                        (config.ChallengeType == ACMESharpCompat.ACMESharpUtils.CHALLENGE_TYPE_SNI && !authorization.TlsSniConfigCheckedOK))
-=======
-                                    if (authorization.LogItems != null)
-                                    {
-                                        //pass log items onto main log
-                                        foreach (var msg in authorization.LogItems)
-                                        {
-                                            if (msg != null)
-                                            {
-                                                LogMessage(managedSite.Id, msg, LogItemType.GeneralInfo);
-                                            }
-                                        }
-                                    }
-                                    //if we attempted extensionless config checks, report any errors
-                                    if (config.PerformAutoConfig && !authorization.ExtensionlessConfigCheckedOK)
->>>>>>> 9f084a0d
-                                    {
-                                        //if we failed the config checks, report any errors
-                                        LogMessage(managedSite.Id, $"Failed prerequisite configuration checks ({ managedSite.ItemType })", LogItemType.CertficateRequestFailed);
-
-                                        _siteManager.StoreSettings();
-
-                                        if (config.ChallengeType == ACMESharpCompat.ACMESharpUtils.CHALLENGE_TYPE_HTTP)
-                                        {
-                                            result.Message = "Automated configuration checks failed. Authorizations will not be able to complete.\nCheck you have http bindings for your site and ensure you can browse to http://" + domain + "/.well-known/acme-challenge/configcheck before proceeding.";
-                                        }
-                                        if (config.ChallengeType == ACMESharpCompat.ACMESharpUtils.CHALLENGE_TYPE_SNI)
-                                        {
-                                            result.Message = "Automated configuration checks failed. Authorizations will not be able to complete.\nCheck you have https SNI bindings for your site\n(ex: '0123456789ABCDEF0123456789ABCDEF.0123456789ABCDEF0123456789ABCDEF.acme.invalid') before proceeding.";
-                                        }
-                                        ReportProgress(progress, new RequestProgressState { CurrentState = RequestState.Error, Message = result.Message, Result = result });
-
-                                        break;
-                                    }
-                                    else
-                                    {
-                                        ReportProgress(progress, new RequestProgressState { CurrentState = RequestState.Running, Message = $"Requesting Validation from Let's Encrypt: {domain}" });
-                                        try
-                                        {
-                                            //ask LE to validate our challenge response
-                                            _vaultProvider.SubmitChallenge(domainIdentifierId, config.ChallengeType);
-
-                                            bool identifierValidated = _vaultProvider.CompleteIdentifierValidationProcess(authorization.Identifier.Alias);
-
-                                            if (!identifierValidated)
-                                            {
-                                                ReportProgress(progress, new RequestProgressState { CurrentState = RequestState.Error, Message = "Domain validation failed: " + domain }, managedSite.Id);
-
-                                                allIdentifiersValidated = false;
-                                            }
-                                            else
-                                            {
-                                                ReportProgress(progress, new RequestProgressState { CurrentState = RequestState.Running, Message = "Domain validation completed: " + domain }, managedSite.Id);
-
-                                                identifierAuthorizations.Add(authorization);
-                                            }
-                                        }
-                                        finally
-                                        {
-                                            // clean up challenge answers (.well-known/acme-challenge/*
-                                            // files for http-01 or iis bindings for tls-sni-01)
-                                            authorization.Cleanup();
-                                        }
-                                    }
-                                }
-                            }
-                            else
-                            {
-                                // we already have a completed authorization, check it's valid
-                                if (authorization.Identifier.Status == "valid")
-                                {
-                                    LogMessage(managedSite.Id, $"Domain already has current authorization, skipping verification: { domain }");
-
-                                    identifierAuthorizations.Add(new PendingAuthorization { Identifier = authorization.Identifier });
-                                }
-                                else
-                                {
-                                    LogMessage(managedSite.Id, $"Domain authorization failed : { domain } ");
-
-                                    allIdentifiersValidated = false;
-                                }
-                            }
-                        }
-                        else
-                        {
-                            // could not begin authorization
-                            LogMessage(managedSite.Id, $"Could not begin authorization for domain with Let's Encrypt: { domain } ");
-                            allIdentifiersValidated = false;
-                        }
-
-                        // abandon authorization attempts if one of our domains has failed verification
-                        if (!allIdentifiersValidated) break;
-                    }
-
-                    //check if all identifiers have a valid authorization
-                    if (identifierAuthorizations.Count != distinctDomains.Count())
-                    {
-                        allIdentifiersValidated = false;
-                    }
-
-                    if (allIdentifiersValidated)
-                    {
-                        string primaryDnsIdentifier = identifierAuthorizations.First().Identifier.Alias;
-                        string[] alternativeDnsIdentifiers = identifierAuthorizations.Select(i => i.Identifier.Alias).ToArray();
-
-                        ReportProgress(progress, new RequestProgressState { CurrentState = RequestState.Running, Message = "Requesting Certificate via Lets Encrypt" }, managedSite.Id);
-
-                        // Perform CSR request
-                        // FIXME: make call async
-                        var certRequestResult = _vaultProvider.PerformCertificateRequestProcess(primaryDnsIdentifier, alternativeDnsIdentifiers);
-
-                        if (certRequestResult.IsSuccess)
-                        {
-                            ReportProgress(progress, new RequestProgressState { CurrentState = RequestState.Success, Message = "Completed Certificate Request." }, managedSite.Id);
-
-                            string pfxPath = certRequestResult.Result.ToString();
-
-                            // update managed site summary
-                            try
-                            {
-                                var certInfo = CertificateManager.LoadCertificate(pfxPath);
-                                managedSite.DateStart = certInfo.NotBefore;
-                                managedSite.DateExpiry = certInfo.NotAfter;
-                                managedSite.DateRenewed = DateTime.Now;
-
-                                managedSite.CertificatePath = pfxPath;
-
-                                //ensure certificate contains all the requested domains
-                                var subjectNames = certInfo.GetNameInfo(System.Security.Cryptography.X509Certificates.X509NameType.UpnName, false);
-
-                                LogMessage(managedSite.Id, "New certificate contains following domains: " + subjectNames, LogItemType.GeneralInfo);
-                            }
-                            catch (Exception)
-                            {
-                                LogMessage(managedSite.Id, "Failed to parse certificate dates", LogItemType.GeneralError);
-                            }
-
-                            if (managedSite.ItemType == ManagedItemType.SSL_LetsEncrypt_LocalIIS && config.PerformAutomatedCertBinding)
-                            {
-                                ReportProgress(progress, new RequestProgressState { CurrentState = RequestState.Running, Message = "Performing Automated Certificate Binding" });
-
-                                // Install certificate into certificate store and bind to IIS site
-                                if (_iisManager.InstallCertForRequest(managedSite, pfxPath, cleanupCertStore: true))
-                                {
-                                    //all done
-                                    LogMessage(managedSite.Id, "Completed certificate request and automated bindings update (IIS)", LogItemType.CertificateRequestSuccessful);
-
-                                    _siteManager.UpdatedManagedSite(managedSite);
-
-                                    result.IsSuccess = true;
-                                    result.Message = $"Certificate installed and SSL bindings updated for {config.PrimaryDomain }";
-                                    ReportProgress(progress, new RequestProgressState { IsRunning = false, CurrentState = RequestState.Success, Message = result.Message });
-                                }
-                                else
-                                {
-                                    result.Message = $"An error occurred installing the certificate. Certificate file may not be valid: {pfxPath}";
-                                    LogMessage(managedSite.Id, result.Message, LogItemType.GeneralError);
-                                }
-                            }
-                            else
-                            {
-                                //user has opted for manual binding of certificate
-
-                                _siteManager.UpdatedManagedSite(managedSite);
-
-                                result.IsSuccess = true;
-                                result.Message = $"Certificate created ready for manual binding: {pfxPath}";
-                                LogMessage(managedSite.Id, result.Message, LogItemType.CertificateRequestSuccessful);
-                            }
-                        }
-                        else
-                        {
-                            result.Message = $"The Let's Encrypt service did not issue a valid certificate in the time allowed. {(certRequestResult.ErrorMessage ?? "")}";
-                            LogMessage(managedSite.Id, result.Message, LogItemType.CertficateRequestFailed);
-                        }
-                    }
-                    else
-                    {
-                        result.Message = "Validation of the required challenges did not complete successfully. Please ensure all domains to be referenced in the Certificate can be used to access this site without redirection. ";
-                        LogMessage(managedSite.Id, result.Message, LogItemType.CertficateRequestFailed);
-                    }
-
-                    // Goto label for aborted certificate request
-                    CertRequestAborted: { }
-                }
-                catch (Exception exp)
-                {
-                    result.IsSuccess = false;
-                    result.Message = managedSite.Name + ": Request failed - " + exp.Message + " " + exp.ToString();
-                    LogMessage(managedSite.Id, result.Message, LogItemType.CertficateRequestFailed);
-                    LogMessage(managedSite.Id, _vaultProvider.GetActionSummary());
-                    System.Diagnostics.Debug.WriteLine(exp.ToString());
-                }
-                finally
-                {
-                    // if the request was not aborted, run post-request script, if set
-                    if (!result.Abort && !string.IsNullOrEmpty(config.PostRequestPowerShellScript))
-                    {
-                        try
-                        {
-                            string scriptOutput = await PowerShellManager.RunScript(result, config.PostRequestPowerShellScript);
-                            LogMessage(managedSite.Id, $"Post-Request Script output:\n{scriptOutput}");
-                        }
-                        catch (Exception ex)
-                        {
-                            LogMessage(managedSite.Id, $"Post-Request Script error:\n{ex.Message}");
-                        }
-                    }
-                }
-                return result;
-            });
-        }
-
-        public List<DomainOption> GetDomainOptionsFromSite(string siteId)
-        {
-            var defaultNoDomainHost = "";
-            var domainOptions = new List<DomainOption>();
-
-            var matchingSites = _iisManager.GetSiteBindingList(Certify.Properties.Settings.Default.IgnoreStoppedSites, siteId);
-            var siteBindingList = matchingSites.Where(s => s.SiteId == siteId);
-
-            bool includeEmptyHostnameBindings = false;
-
-            foreach (var siteDetails in siteBindingList)
-            {
-                //if domain not currently in the list of options, add it
-                if (!domainOptions.Any(item => item.Domain == siteDetails.Host))
-                {
-                    DomainOption opt = new DomainOption
-                    {
-                        Domain = siteDetails.Host,
-                        IsPrimaryDomain = false,
-                        IsSelected = true,
-                        Title = ""
-                    };
-
-                    if (String.IsNullOrWhiteSpace(opt.Domain))
-                    {
-                        //binding has no hostname/domain set - user will need to specify
-                        opt.Title = defaultNoDomainHost;
-                        opt.Domain = defaultNoDomainHost;
-                        opt.IsManualEntry = true;
-                    }
-                    else
-                    {
-                        opt.Title = siteDetails.Protocol + "://" + opt.Domain;
-                    }
-
-                    if (siteDetails.IP != null && siteDetails.IP != "0.0.0.0")
-                    {
-                        opt.Title += " : " + siteDetails.IP;
-                    }
-
-                    if (!opt.IsManualEntry || (opt.IsManualEntry && includeEmptyHostnameBindings))
-                    {
-                        domainOptions.Add(opt);
-                    }
-                }
-            }
-
-            //TODO: if one or more binding is to a specific IP, how to manage in UI?
-
-            if (domainOptions.Any(d => !String.IsNullOrEmpty(d.Domain)))
-            {
-                // mark first domain as primary, if we have no other settings
-                if (!domainOptions.Any(d => d.IsPrimaryDomain == true))
-                {
-                    var electableDomains = domainOptions.Where(d => !String.IsNullOrEmpty(d.Domain) && d.Domain != defaultNoDomainHost);
-                    if (electableDomains.Any())
-                    {
-                        // promote first domain in list to primary by default
-                        electableDomains.First().IsPrimaryDomain = true;
-                    }
-                }
-            }
-
-            return domainOptions;
-        }
-
-        public List<ManagedSite> ImportManagedSitesFromVault(bool mergeSitesAsSan = false)
-        {
-            var sites = new List<ManagedSite>();
-
-            if (_iisManager == null || !_iisManager.IsIISAvailable)
-            {
-                // IIS not enabled, can't match sites to vault items
-                return sites;
-            }
-
-            //get dns identifiers from vault
-            var identifiers = _vaultProvider.GetDomainIdentifiers();
-
-            // match existing IIS sites to vault items
-            var iisSites = _iisManager.GetSiteBindingList(ignoreStoppedSites: Certify.Properties.Settings.Default.IgnoreStoppedSites);
-
-            foreach (var identifier in identifiers)
-            {
-                //identify IIS site related to this identifier (if any)
-                var iisSite = iisSites.FirstOrDefault(d => d.Host == identifier.Dns);
-                var site = new ManagedSite
-                {
-                    Id = Guid.NewGuid().ToString(),
-                    GroupId = iisSite?.SiteId,
-                    Name = identifier.Dns + (iisSite != null ? " : " + iisSite.SiteName : ""),
-                    IncludeInAutoRenew = true,
-                    Comments = "Imported from vault",
-                    ItemType = ManagedItemType.SSL_LetsEncrypt_LocalIIS,
-                    TargetHost = "localhost",
-                    RequestConfig = new CertRequestConfig
-                    {
-                        BindingIPAddress = iisSite?.IP,
-                        BindingPort = iisSite?.Port.ToString(),
-                        ChallengeType = ACMESharpCompat.ACMESharpUtils.CHALLENGE_TYPE_HTTP,
-                        EnableFailureNotifications = true,
-                        PerformAutoConfig = true,
-                        PerformAutomatedCertBinding = true,
-                        PerformChallengeFileCopy = true,
-                        PerformExtensionlessConfigChecks = true,
-                        PrimaryDomain = identifier.Dns,
-                        SubjectAlternativeNames = new string[] { identifier.Dns }
-                    }
-                };
-                site.AddDomainOption(new DomainOption { Domain = identifier.Dns, IsPrimaryDomain = true, IsSelected = true });
-                sites.Add(site);
-            }
-
-            if (mergeSitesAsSan)
-            {
-                foreach (var s in sites)
-                {
-                    //merge sites with same group (iis site etc) and different primary domain
-                    if (sites.Any(m => m.GroupId != null && m.GroupId == s.GroupId && m.RequestConfig.PrimaryDomain != s.RequestConfig.PrimaryDomain))
-                    {
-                        //existing site to merge into
-                        //add san for dns
-                        var mergedSite = sites.FirstOrDefault(m =>
-                        m.GroupId != null && m.GroupId == s.GroupId
-                        && m.RequestConfig.PrimaryDomain != s.RequestConfig.PrimaryDomain
-                        && m.RequestConfig.PrimaryDomain != null
-                        );
-                        if (mergedSite != null)
-                        {
-                            mergedSite.AddDomainOption(new DomainOption { Domain = s.RequestConfig.PrimaryDomain, IsPrimaryDomain = false, IsSelected = true });
-
-                            //use shortest version of domain name as site name
-                            if (mergedSite.RequestConfig.PrimaryDomain.Contains(s.RequestConfig.PrimaryDomain))
-                            {
-                                mergedSite.Name = mergedSite.Name.Replace(mergedSite.RequestConfig.PrimaryDomain, s.RequestConfig.PrimaryDomain);
-                            }
-
-                            //flag spare site config to be discar
-                            s.RequestConfig.PrimaryDomain = null;
-                        }
-                    }
-                }
-
-                //discard sites which have been merged into other sites
-                sites.RemoveAll(s => s.RequestConfig.PrimaryDomain == null);
-            }
-            return sites;
-        }
-
-        public async Task<List<CertificateRequestResult>> PerformRenewalAllManagedSites(bool autoRenewalOnly = true, Dictionary<string, Progress<RequestProgressState>> progressTrackers = null)
-        {
-            await Task.Delay(200); //allow UI to update
-                                   //currently the vault won't let us run parallel requests due to file locks
-            bool performRequestsInParallel = false;
-            bool testModeOnly = false;
-
-            _siteManager.LoadSettings();
-
-            IEnumerable<ManagedSite> sites = _siteManager.GetManagedSites();
-
-            if (autoRenewalOnly)
-            {
-                sites = sites.Where(s => s.IncludeInAutoRenew == true);
-            }
-
-            //check site list and examine current certificates. If certificate is less than n days old, don't attempt to renew it
-            var sitesToRenew = new List<ManagedSite>();
-            var renewalIntervalDays = Properties.Settings.Default.RenewalIntervalDays;
-
-#if DEBUG
-            //in debug mode we renew every time instead of skipping based on days old
-            renewalIntervalDays = 0;
-#endif
-            int numRenewalTasks = 0;
-            int maxRenewalTasks = Properties.Settings.Default.MaxRenewalRequests;
-
-            var renewalTasks = new List<Task<CertificateRequestResult>>();
-            foreach (var s in sites.Where(s => s.IncludeInAutoRenew == true))
-            {
-                //if we know the last renewal date, check whether we should renew again, otherwise assume it's more than 30 days ago by default and attempt renewal
-                var timeSinceLastRenewal = (s.DateRenewed != null ? s.DateRenewed : DateTime.Now.AddDays(-30)) - DateTime.Now;
-
-                bool isRenewalRequired = Math.Abs(timeSinceLastRenewal.Value.TotalDays) > renewalIntervalDays;
-                bool isSiteRunning = true;
-
-                //if we care about stopped sites being stopped, check for that
-                if (Properties.Settings.Default.IgnoreStoppedSites)
-                {
-                    isSiteRunning = IsManagedSiteRunning(s.Id);
-                }
-
-                if (isRenewalRequired && isSiteRunning)
-                {
-                    //get matching progress tracker for this site
-                    IProgress<RequestProgressState> tracker = null;
-                    if (progressTrackers != null)
-                    {
-                        tracker = progressTrackers[s.Id];
-                    }
-
-                    // optionally limit the number of renewal tasks to attempt in this pass
-                    if (maxRenewalTasks == 0 || maxRenewalTasks > 0 && numRenewalTasks < maxRenewalTasks)
-                    {
-                        if (testModeOnly)
-                        {
-                            //simulated request for UI testing
-                            renewalTasks.Add(this.PerformDummyCertificateRequest(s, tracker));
-                        }
-                        else
-                        {
-                            renewalTasks.Add(this.PerformCertificateRequest(s, tracker));
-                        }
-                    }
-                    numRenewalTasks++;
-                }
-                else
-                {
-                    var msg = "Skipping Renewal, existing certificate still OK. ";
-
-                    if (isRenewalRequired && !isSiteRunning)
-                    {
-                        //TODO: show this as warning rather than success
-                        msg = "Site stopped, renewal skipped as domain validation cannot be performed. ";
-                    }
-
-                    if (progressTrackers != null)
-                    {
-                        //send progress back to report skip
-                        var progress = (IProgress<RequestProgressState>)progressTrackers[s.Id];
-                        if (progress != null) progress.Report(new RequestProgressState { CurrentState = RequestState.Success, Message = msg });
-                    }
-
-                    ManagedSiteLog.AppendLog(s.Id, new ManagedSiteLogItem { EventDate = DateTime.UtcNow, LogItemType = LogItemType.GeneralInfo, Message = msg + s.Name });
-                }
-            }
-
-            if (!renewalTasks.Any())
-            {
-                //nothing to do
-                return new List<CertificateRequestResult>();
-            }
-
-            if (performRequestsInParallel)
-            {
-                var results = await Task.WhenAll(renewalTasks);
-
-                //siteManager.StoreSettings();
-                return results.ToList();
-            }
-            else
-            {
-                var results = new List<CertificateRequestResult>();
-                foreach (var t in renewalTasks)
-                {
-                    results.Add(await t);
-                }
-
-                return results;
-            }
-        }
-
-        private bool IsManagedSiteRunning(string id, IISManager iis = null)
-        {
-            var managedSite = _siteManager.GetManagedSite(id);
-            if (managedSite != null)
-            {
-                if (iis == null) iis = _iisManager;
-                return iis.IsSiteRunning(id);
-            }
-            else
-            {
-                //site not identified, assume it is running
-                return true;
-            }
-        }
-
-        public bool IsWindowsScheduledTaskPresent()
-        {
-            var taskList = Microsoft.Win32.TaskScheduler.TaskService.Instance.RootFolder.GetTasks();
-            if (taskList.Any(t => t.Name == SCHEDULED_TASK_NAME))
-            {
-                return true;
-            }
-            else
-            {
-                return false;
-            }
-        }
-
-        /// <summary>
-        /// Creates the windows scheduled task to perform renewals, running as the given userid (who
-        /// should be admin level so they can perform cert mgmt and IIS management functions)
-        /// </summary>
-        /// <param name="userId"></param>
-        /// <param name="pwd"></param>
-        /// <returns></returns>
-        public bool CreateWindowsScheduledTask(string userId, string pwd)
-        {
-            // https://taskscheduler.codeplex.com/documentation
-            var taskService = Microsoft.Win32.TaskScheduler.TaskService.Instance;
-            try
-            {
-                var cliPath = System.IO.Path.Combine(AppDomain.CurrentDomain.BaseDirectory, SCHEDULED_TASK_EXE);
-
-                //setup auto renewal task, executing as admin using the given username and password
-                var task = taskService.NewTask();
-
-                task.Principal.RunLevel = Microsoft.Win32.TaskScheduler.TaskRunLevel.Highest;
-                task.Actions.Add(new Microsoft.Win32.TaskScheduler.ExecAction(cliPath, SCHEDULED_TASK_ARGS));
-                task.Triggers.Add(new Microsoft.Win32.TaskScheduler.DailyTrigger { DaysInterval = 1 });
-
-                //register/update task
-                taskService.RootFolder.RegisterTaskDefinition(SCHEDULED_TASK_NAME, task, Microsoft.Win32.TaskScheduler.TaskCreation.CreateOrUpdate, userId, pwd, Microsoft.Win32.TaskScheduler.TaskLogonType.Password);
-
-                return true;
-            }
-            catch (Exception exp)
-            {
-                System.Diagnostics.Debug.WriteLine(exp.ToString());
-                //failed to create task
-                return false;
-            }
-        }
-
-        public void DeleteWindowsScheduledTask()
-        {
-            Microsoft.Win32.TaskScheduler.TaskService.Instance.RootFolder.DeleteTask(SCHEDULED_TASK_NAME, exceptionOnNotExists: false);
-        }
-    }
+﻿using Certify.Models;
+
+using System;
+using System.Collections.Generic;
+using System.Linq;
+using System.Text;
+using System.Threading.Tasks;
+
+namespace Certify.Management
+{
+    public class CertifyManager
+    {
+        private ItemManager _siteManager = null;
+        private IACMEClientProvider _acmeClientProvider = null;
+        private IVaultProvider _vaultProvider = null;
+        private IISManager _iisManager = null;
+
+        private const string SCHEDULED_TASK_NAME = "Certify Maintenance Task";
+        private const string SCHEDULED_TASK_EXE = "certify.exe";
+        private const string SCHEDULED_TASK_ARGS = "renew";
+
+        public CertifyManager()
+        {
+            Certify.Management.Util.SetSupportedTLSVersions();
+
+            var acmeSharp = new Certify.Management.APIProviders.ACMESharpProvider();
+            // ACME Sharp is both a vault (config storage) provider and ACME client provider
+            _acmeClientProvider = acmeSharp;
+            _vaultProvider = acmeSharp;
+
+            _siteManager = new ItemManager();
+            _siteManager.LoadSettings();
+
+            _iisManager = new IISManager();
+        }
+
+        // expose IIS metadata
+        public bool IsIISAvailable => _iisManager?.IsIISAvailable ?? false;
+        public Version IISVersion => _iisManager.GetIisVersion();
+
+        /// <summary>
+        /// Check if we have one or more managed sites setup 
+        /// </summary>
+        public bool HasManagedSites
+        {
+            get
+            {
+                if (_siteManager.GetManagedSites().Count > 0)
+                {
+                    return true;
+                }
+                else
+                {
+                    return false;
+                }
+            }
+        }
+
+        public List<ManagedSite> GetManagedSites()
+        {
+            return this._siteManager.GetManagedSites();
+        }
+
+        public List<RegistrationItem> GetContactRegistrations()
+        {
+            return _vaultProvider.GetContactRegistrations();
+        }
+
+        public List<IdentifierItem> GeDomainIdentifiers()
+        {
+            return _vaultProvider.GetDomainIdentifiers();
+        }
+
+        public List<CertificateItem> GetCertificates()
+        {
+            return _vaultProvider.GetCertificates();
+        }
+
+        public void SetManagedSites(List<ManagedSite> managedSites)
+        {
+            this._siteManager.UpdatedManagedSites(managedSites);
+        }
+
+        public void SaveManagedSites(List<ManagedSite> managedSites)
+        {
+            this._siteManager.UpdatedManagedSites(managedSites);
+            this._siteManager.StoreSettings();
+        }
+
+        public bool HasRegisteredContacts()
+        {
+            return _vaultProvider.HasRegisteredContacts();
+        }
+
+        public async Task<APIResult> TestChallenge(ManagedSite managedSite)
+        {
+            return await _vaultProvider.TestChallengeResponse(_iisManager, managedSite);
+        }
+
+        /// <summary>
+        /// Test dummy method for async UI testing etc 
+        /// </summary>
+        /// <param name="vaultManager"></param>
+        /// <param name="managedSite"></param>
+        /// <param name="progress"></param>
+        /// <returns></returns>
+        public async Task<CertificateRequestResult> PerformDummyCertificateRequest(ManagedSite managedSite, IProgress<RequestProgressState> progress = null)
+        {
+            return await Task<CertificateRequestResult>.Run<CertificateRequestResult>(() =>
+            {
+                for (var i = 0; i < 6; i++)
+                {
+                    if (progress != null) progress.Report(new RequestProgressState { CurrentState = RequestState.Running, Message = "Step " + i });
+
+                    var time = new Random().Next(2000);
+                    System.Threading.Thread.Sleep(time);
+                }
+                if (progress != null) progress.Report(new RequestProgressState { CurrentState = RequestState.Success, Message = "Finish" });
+                System.Threading.Thread.Sleep(500);
+                return new CertificateRequestResult { };
+            });
+        }
+
+        public void DeleteManagedSite(string id)
+        {
+            var site = _siteManager.GetManagedSite(id);
+            if (site != null)
+            {
+                this._siteManager.DeleteManagedSite(site);
+            }
+        }
+
+        public bool AddRegisteredContact(ContactRegistration reg)
+        {
+            return _acmeClientProvider.AddNewRegistrationAndAcceptTOS(reg.EmailAddress);
+        }
+
+        /// <summary>
+        /// Remove other contacts which don't match the email address given 
+        /// </summary>
+        /// <param name="email"></param>
+        /// <returns></returns>
+        public void RemoveExtraContacts(string email)
+        {
+            var regList = _vaultProvider.GetContactRegistrations();
+            foreach (var reg in regList)
+            {
+                if (!reg.Contacts.Contains("mailto:" + email))
+                {
+                    _vaultProvider.DeleteContactRegistration(reg.Id);
+                }
+            }
+        }
+
+        public List<SiteBindingItem> GetPrimaryWebSites(bool ignoreStoppedSites)
+        {
+            return _iisManager.GetPrimarySites(ignoreStoppedSites);
+        }
+
+        public string GetAcmeSummary()
+        {
+            return _acmeClientProvider.GetAcmeBaseURI();
+        }
+
+        public string GetVaultSummary()
+        {
+            return _vaultProvider.GetVaultSummary();
+        }
+
+        private void ReportProgress(IProgress<RequestProgressState> progress, string msg, string logManagedSiteId = null)
+        {
+            if (progress != null) progress.Report(new RequestProgressState { Message = msg });
+
+            if (logManagedSiteId != null)
+            {
+                LogMessage(logManagedSiteId, msg, LogItemType.GeneralWarning);
+            }
+        }
+
+        private void ReportProgress(IProgress<RequestProgressState> progress, RequestProgressState state, string logManagedSiteId = null)
+        {
+            if (progress != null) progress.Report(state);
+
+            if (logManagedSiteId != null)
+            {
+                LogMessage(logManagedSiteId, state.Message, LogItemType.GeneralWarning);
+            }
+        }
+
+        private void LogMessage(string managedSiteId, string msg, LogItemType logType = LogItemType.GeneralInfo)
+        {
+            ManagedSiteLog.AppendLog(managedSiteId, new ManagedSiteLogItem
+            {
+                EventDate = DateTime.UtcNow,
+                LogItemType = LogItemType.GeneralInfo,
+                Message = msg
+            });
+        }
+
+        public async Task<CertificateRequestResult> PerformCertificateRequest(ManagedSite managedSite, IProgress<RequestProgressState> progress = null)
+        {
+            // FIXME: refactor into different concerns, there's way to much being done here
+
+            return await Task.Run(async () =>
+            {
+                // start with a failure result, set to success when succeeding
+                var result = new CertificateRequestResult { ManagedItem = managedSite, IsSuccess = false, Message = "" };
+
+                var config = managedSite.RequestConfig;
+                try
+                {
+                    // run pre-request script, if set
+                    if (!string.IsNullOrEmpty(config.PreRequestPowerShellScript))
+                    {
+                        try
+                        {
+                            string scriptOutput = await PowerShellManager.RunScript(result, config.PreRequestPowerShellScript);
+                            LogMessage(managedSite.Id, $"Pre-Request Script output: \n{scriptOutput}");
+                        }
+                        catch (Exception ex)
+                        {
+                            LogMessage(managedSite.Id, $"Pre-Request Script error:\n{ex.Message}");
+                        }
+                    }
+
+                    // if the script has requested the certificate request to be aborted, skip the request
+                    if (result.Abort)
+                    {
+                        LogMessage(managedSite.Id, $"Certificate Request Aborted: {managedSite.Name}");
+                        result.Message = "Certificate Request was aborted by PS script";
+                        goto CertRequestAborted;
+                    }
+
+                    LogMessage(managedSite.Id, $"Beginning Certificate Request Process: {managedSite.Name}");
+
+                    //enable or disable EFS flag on private key certs based on preference
+                    if (Properties.Settings.Default.EnableEFS)
+                    {
+                        _vaultProvider.EnableSensitiveFileEncryption();
+                    }
+
+                    //primary domain and each subject alternative name must now be registered as an identifier with LE and validated
+                    ReportProgress(progress, new RequestProgressState { IsRunning = true, CurrentState = RequestState.Running, Message = "Registering Domain Identifiers" });
+
+                    await Task.Delay(200); //allow UI update, we should we using async calls instead
+
+                    List<string> allDomains = new List<string> { config.PrimaryDomain };
+
+                    if (config.SubjectAlternativeNames != null) allDomains.AddRange(config.SubjectAlternativeNames);
+
+                    // begin by assuming all identifiers are valid
+                    bool allIdentifiersValidated = true;
+
+                    if (config.ChallengeType == null) config.ChallengeType = ACMESharpCompat.ACMESharpUtils.CHALLENGE_TYPE_HTTP;
+
+                    List<PendingAuthorization> identifierAuthorizations = new List<PendingAuthorization>();
+                    var distinctDomains = allDomains.Distinct();
+
+                    // perform validation process for each domain
+                    foreach (var domain in distinctDomains)
+                    {
+                        //begin authorization process (register identifier, request authorization if not already given)
+                        var domainIdentifierId = _vaultProvider.ComputeDomainIdentifierId(domain);
+
+                        LogMessage(managedSite.Id, $"Attempting Domain Validation: {domain}", LogItemType.CertificateRequestStarted);
+                        ReportProgress(progress, $"Registering and Validating {domain} ");
+
+                        //TODO: make operations async and yield IO of vault
+                        /*var authorization = await Task.Run(() =>
+                        {
+                            return vaultManager.BeginRegistrationAndValidation(config, identifierAlias, challengeType: config.ChallengeType, domain: domain);
+                        });*/
+
+                        // begin authorization by registering the domain identifier. This may return
+                        // an already validated authorization or we may still have to complete the
+                        // authorization challenge
+                        var authorization = _vaultProvider.BeginRegistrationAndValidation(config, domainIdentifierId, challengeType: config.ChallengeType, domain: domain);
+
+                        if (authorization != null && authorization.Identifier != null)
+                        {
+                            // check if authorization is pending, it may already be valid if an
+                            // existing authorization was reused
+                            if (authorization.Identifier.IsAuthorizationPending)
+                            {
+                                if (managedSite.ItemType == ManagedItemType.SSL_LetsEncrypt_LocalIIS)
+                                {
+                                    ReportProgress(progress, $"Performing Challenge Response via IIS: {domain} ");
+
+                                    // ask LE to check our answer to their authorization challenge (http-01 or tls-sni-01), LE will then attempt to fetch our answer, 
+                                    // if all accessible and correct (authorized) LE will then allow us to request a certificate 
+                                    authorization = _vaultProvider.PerformIISAutomatedChallengeResponse(_iisManager, managedSite, authorization);
+
+                                    if (authorization.LogItems != null)
+                                    {
+                                        //pass log items onto main log
+                                        foreach (var msg in authorization.LogItems)
+                                        {
+                                            if (msg != null)
+                                            {
+                                                LogMessage(managedSite.Id, msg, LogItemType.GeneralInfo);
+                                            }
+                                        }
+                                    }
+                                    if ((config.ChallengeType == ACMESharpCompat.ACMESharpUtils.CHALLENGE_TYPE_HTTP && !authorization.ExtensionlessConfigCheckedOK) ||
+                                        (config.ChallengeType == ACMESharpCompat.ACMESharpUtils.CHALLENGE_TYPE_SNI && !authorization.TlsSniConfigCheckedOK))
+                                    {
+                                        //if we failed the config checks, report any errors
+                                        LogMessage(managedSite.Id, $"Failed prerequisite configuration checks ({ managedSite.ItemType })", LogItemType.CertficateRequestFailed);
+
+                                        _siteManager.StoreSettings();
+
+                                        if (config.ChallengeType == ACMESharpCompat.ACMESharpUtils.CHALLENGE_TYPE_HTTP)
+                                        {
+                                            result.Message = "Automated configuration checks failed. Authorizations will not be able to complete.\nCheck you have http bindings for your site and ensure you can browse to http://" + domain + "/.well-known/acme-challenge/configcheck before proceeding.";
+                                        }
+                                        if (config.ChallengeType == ACMESharpCompat.ACMESharpUtils.CHALLENGE_TYPE_SNI)
+                                        {
+                                            result.Message = "Automated configuration checks failed. Authorizations will not be able to complete.\nCheck you have https SNI bindings for your site\n(ex: '0123456789ABCDEF0123456789ABCDEF.0123456789ABCDEF0123456789ABCDEF.acme.invalid') before proceeding.";
+                                        }
+                                        ReportProgress(progress, new RequestProgressState { CurrentState = RequestState.Error, Message = result.Message, Result = result });
+
+                                        break;
+                                    }
+                                    else
+                                    {
+                                        ReportProgress(progress, new RequestProgressState { CurrentState = RequestState.Running, Message = $"Requesting Validation from Let's Encrypt: {domain}" });
+                                        try
+                                        {
+                                            //ask LE to validate our challenge response
+                                            _vaultProvider.SubmitChallenge(domainIdentifierId, config.ChallengeType);
+
+                                            bool identifierValidated = _vaultProvider.CompleteIdentifierValidationProcess(authorization.Identifier.Alias);
+
+                                            if (!identifierValidated)
+                                            {
+                                                ReportProgress(progress, new RequestProgressState { CurrentState = RequestState.Error, Message = "Domain validation failed: " + domain }, managedSite.Id);
+
+                                                allIdentifiersValidated = false;
+                                            }
+                                            else
+                                            {
+                                                ReportProgress(progress, new RequestProgressState { CurrentState = RequestState.Running, Message = "Domain validation completed: " + domain }, managedSite.Id);
+
+                                                identifierAuthorizations.Add(authorization);
+                                            }
+                                        }
+                                        finally
+                                        {
+                                            // clean up challenge answers (.well-known/acme-challenge/*
+                                            // files for http-01 or iis bindings for tls-sni-01)
+                                            authorization.Cleanup();
+                                        }
+                                    }
+                                }
+                            }
+                            else
+                            {
+                                // we already have a completed authorization, check it's valid
+                                if (authorization.Identifier.Status == "valid")
+                                {
+                                    LogMessage(managedSite.Id, $"Domain already has current authorization, skipping verification: { domain }");
+
+                                    identifierAuthorizations.Add(new PendingAuthorization { Identifier = authorization.Identifier });
+                                }
+                                else
+                                {
+                                    LogMessage(managedSite.Id, $"Domain authorization failed : { domain } ");
+
+                                    allIdentifiersValidated = false;
+                                }
+                            }
+                        }
+                        else
+                        {
+                            // could not begin authorization
+                            LogMessage(managedSite.Id, $"Could not begin authorization for domain with Let's Encrypt: { domain } ");
+                            allIdentifiersValidated = false;
+                        }
+
+                        // abandon authorization attempts if one of our domains has failed verification
+                        if (!allIdentifiersValidated) break;
+                    }
+
+                    //check if all identifiers have a valid authorization
+                    if (identifierAuthorizations.Count != distinctDomains.Count())
+                    {
+                        allIdentifiersValidated = false;
+                    }
+
+                    if (allIdentifiersValidated)
+                    {
+                        string primaryDnsIdentifier = identifierAuthorizations.First().Identifier.Alias;
+                        string[] alternativeDnsIdentifiers = identifierAuthorizations.Select(i => i.Identifier.Alias).ToArray();
+
+                        ReportProgress(progress, new RequestProgressState { CurrentState = RequestState.Running, Message = "Requesting Certificate via Lets Encrypt" }, managedSite.Id);
+
+                        // Perform CSR request
+                        // FIXME: make call async
+                        var certRequestResult = _vaultProvider.PerformCertificateRequestProcess(primaryDnsIdentifier, alternativeDnsIdentifiers);
+
+                        if (certRequestResult.IsSuccess)
+                        {
+                            ReportProgress(progress, new RequestProgressState { CurrentState = RequestState.Success, Message = "Completed Certificate Request." }, managedSite.Id);
+
+                            string pfxPath = certRequestResult.Result.ToString();
+
+                            // update managed site summary
+                            try
+                            {
+                                var certInfo = CertificateManager.LoadCertificate(pfxPath);
+                                managedSite.DateStart = certInfo.NotBefore;
+                                managedSite.DateExpiry = certInfo.NotAfter;
+                                managedSite.DateRenewed = DateTime.Now;
+
+                                managedSite.CertificatePath = pfxPath;
+
+                                //ensure certificate contains all the requested domains
+                                var subjectNames = certInfo.GetNameInfo(System.Security.Cryptography.X509Certificates.X509NameType.UpnName, false);
+
+                                LogMessage(managedSite.Id, "New certificate contains following domains: " + subjectNames, LogItemType.GeneralInfo);
+                            }
+                            catch (Exception)
+                            {
+                                LogMessage(managedSite.Id, "Failed to parse certificate dates", LogItemType.GeneralError);
+                            }
+
+                            if (managedSite.ItemType == ManagedItemType.SSL_LetsEncrypt_LocalIIS && config.PerformAutomatedCertBinding)
+                            {
+                                ReportProgress(progress, new RequestProgressState { CurrentState = RequestState.Running, Message = "Performing Automated Certificate Binding" });
+
+                                // Install certificate into certificate store and bind to IIS site
+                                if (_iisManager.InstallCertForRequest(managedSite, pfxPath, cleanupCertStore: true))
+                                {
+                                    //all done
+                                    LogMessage(managedSite.Id, "Completed certificate request and automated bindings update (IIS)", LogItemType.CertificateRequestSuccessful);
+
+                                    _siteManager.UpdatedManagedSite(managedSite);
+
+                                    result.IsSuccess = true;
+                                    result.Message = $"Certificate installed and SSL bindings updated for {config.PrimaryDomain }";
+                                    ReportProgress(progress, new RequestProgressState { IsRunning = false, CurrentState = RequestState.Success, Message = result.Message });
+                                }
+                                else
+                                {
+                                    result.Message = $"An error occurred installing the certificate. Certificate file may not be valid: {pfxPath}";
+                                    LogMessage(managedSite.Id, result.Message, LogItemType.GeneralError);
+                                }
+                            }
+                            else
+                            {
+                                //user has opted for manual binding of certificate
+
+                                _siteManager.UpdatedManagedSite(managedSite);
+
+                                result.IsSuccess = true;
+                                result.Message = $"Certificate created ready for manual binding: {pfxPath}";
+                                LogMessage(managedSite.Id, result.Message, LogItemType.CertificateRequestSuccessful);
+                            }
+                        }
+                        else
+                        {
+                            result.Message = $"The Let's Encrypt service did not issue a valid certificate in the time allowed. {(certRequestResult.ErrorMessage ?? "")}";
+                            LogMessage(managedSite.Id, result.Message, LogItemType.CertficateRequestFailed);
+                        }
+                    }
+                    else
+                    {
+                        result.Message = "Validation of the required challenges did not complete successfully. Please ensure all domains to be referenced in the Certificate can be used to access this site without redirection. ";
+                        LogMessage(managedSite.Id, result.Message, LogItemType.CertficateRequestFailed);
+                    }
+
+                    // Goto label for aborted certificate request
+                    CertRequestAborted: { }
+                }
+                catch (Exception exp)
+                {
+                    result.IsSuccess = false;
+                    result.Message = managedSite.Name + ": Request failed - " + exp.Message + " " + exp.ToString();
+                    LogMessage(managedSite.Id, result.Message, LogItemType.CertficateRequestFailed);
+                    LogMessage(managedSite.Id, _vaultProvider.GetActionSummary());
+                    System.Diagnostics.Debug.WriteLine(exp.ToString());
+                }
+                finally
+                {
+                    // if the request was not aborted, run post-request script, if set
+                    if (!result.Abort && !string.IsNullOrEmpty(config.PostRequestPowerShellScript))
+                    {
+                        try
+                        {
+                            string scriptOutput = await PowerShellManager.RunScript(result, config.PostRequestPowerShellScript);
+                            LogMessage(managedSite.Id, $"Post-Request Script output:\n{scriptOutput}");
+                        }
+                        catch (Exception ex)
+                        {
+                            LogMessage(managedSite.Id, $"Post-Request Script error:\n{ex.Message}");
+                        }
+                    }
+                }
+                return result;
+            });
+        }
+
+        public List<DomainOption> GetDomainOptionsFromSite(string siteId)
+        {
+            var defaultNoDomainHost = "";
+            var domainOptions = new List<DomainOption>();
+
+            var matchingSites = _iisManager.GetSiteBindingList(Certify.Properties.Settings.Default.IgnoreStoppedSites, siteId);
+            var siteBindingList = matchingSites.Where(s => s.SiteId == siteId);
+
+            bool includeEmptyHostnameBindings = false;
+
+            foreach (var siteDetails in siteBindingList)
+            {
+                //if domain not currently in the list of options, add it
+                if (!domainOptions.Any(item => item.Domain == siteDetails.Host))
+                {
+                    DomainOption opt = new DomainOption
+                    {
+                        Domain = siteDetails.Host,
+                        IsPrimaryDomain = false,
+                        IsSelected = true,
+                        Title = ""
+                    };
+
+                    if (String.IsNullOrWhiteSpace(opt.Domain))
+                    {
+                        //binding has no hostname/domain set - user will need to specify
+                        opt.Title = defaultNoDomainHost;
+                        opt.Domain = defaultNoDomainHost;
+                        opt.IsManualEntry = true;
+                    }
+                    else
+                    {
+                        opt.Title = siteDetails.Protocol + "://" + opt.Domain;
+                    }
+
+                    if (siteDetails.IP != null && siteDetails.IP != "0.0.0.0")
+                    {
+                        opt.Title += " : " + siteDetails.IP;
+                    }
+
+                    if (!opt.IsManualEntry || (opt.IsManualEntry && includeEmptyHostnameBindings))
+                    {
+                        domainOptions.Add(opt);
+                    }
+                }
+            }
+
+            //TODO: if one or more binding is to a specific IP, how to manage in UI?
+
+            if (domainOptions.Any(d => !String.IsNullOrEmpty(d.Domain)))
+            {
+                // mark first domain as primary, if we have no other settings
+                if (!domainOptions.Any(d => d.IsPrimaryDomain == true))
+                {
+                    var electableDomains = domainOptions.Where(d => !String.IsNullOrEmpty(d.Domain) && d.Domain != defaultNoDomainHost);
+                    if (electableDomains.Any())
+                    {
+                        // promote first domain in list to primary by default
+                        electableDomains.First().IsPrimaryDomain = true;
+                    }
+                }
+            }
+
+            return domainOptions;
+        }
+
+        public List<ManagedSite> ImportManagedSitesFromVault(bool mergeSitesAsSan = false)
+        {
+            var sites = new List<ManagedSite>();
+
+            if (_iisManager == null || !_iisManager.IsIISAvailable)
+            {
+                // IIS not enabled, can't match sites to vault items
+                return sites;
+            }
+
+            //get dns identifiers from vault
+            var identifiers = _vaultProvider.GetDomainIdentifiers();
+
+            // match existing IIS sites to vault items
+            var iisSites = _iisManager.GetSiteBindingList(ignoreStoppedSites: Certify.Properties.Settings.Default.IgnoreStoppedSites);
+
+            foreach (var identifier in identifiers)
+            {
+                //identify IIS site related to this identifier (if any)
+                var iisSite = iisSites.FirstOrDefault(d => d.Host == identifier.Dns);
+                var site = new ManagedSite
+                {
+                    Id = Guid.NewGuid().ToString(),
+                    GroupId = iisSite?.SiteId,
+                    Name = identifier.Dns + (iisSite != null ? " : " + iisSite.SiteName : ""),
+                    IncludeInAutoRenew = true,
+                    Comments = "Imported from vault",
+                    ItemType = ManagedItemType.SSL_LetsEncrypt_LocalIIS,
+                    TargetHost = "localhost",
+                    RequestConfig = new CertRequestConfig
+                    {
+                        BindingIPAddress = iisSite?.IP,
+                        BindingPort = iisSite?.Port.ToString(),
+                        ChallengeType = ACMESharpCompat.ACMESharpUtils.CHALLENGE_TYPE_HTTP,
+                        EnableFailureNotifications = true,
+                        PerformAutoConfig = true,
+                        PerformAutomatedCertBinding = true,
+                        PerformChallengeFileCopy = true,
+                        PerformExtensionlessConfigChecks = true,
+                        PrimaryDomain = identifier.Dns,
+                        SubjectAlternativeNames = new string[] { identifier.Dns }
+                    }
+                };
+                site.AddDomainOption(new DomainOption { Domain = identifier.Dns, IsPrimaryDomain = true, IsSelected = true });
+                sites.Add(site);
+            }
+
+            if (mergeSitesAsSan)
+            {
+                foreach (var s in sites)
+                {
+                    //merge sites with same group (iis site etc) and different primary domain
+                    if (sites.Any(m => m.GroupId != null && m.GroupId == s.GroupId && m.RequestConfig.PrimaryDomain != s.RequestConfig.PrimaryDomain))
+                    {
+                        //existing site to merge into
+                        //add san for dns
+                        var mergedSite = sites.FirstOrDefault(m =>
+                        m.GroupId != null && m.GroupId == s.GroupId
+                        && m.RequestConfig.PrimaryDomain != s.RequestConfig.PrimaryDomain
+                        && m.RequestConfig.PrimaryDomain != null
+                        );
+                        if (mergedSite != null)
+                        {
+                            mergedSite.AddDomainOption(new DomainOption { Domain = s.RequestConfig.PrimaryDomain, IsPrimaryDomain = false, IsSelected = true });
+
+                            //use shortest version of domain name as site name
+                            if (mergedSite.RequestConfig.PrimaryDomain.Contains(s.RequestConfig.PrimaryDomain))
+                            {
+                                mergedSite.Name = mergedSite.Name.Replace(mergedSite.RequestConfig.PrimaryDomain, s.RequestConfig.PrimaryDomain);
+                            }
+
+                            //flag spare site config to be discar
+                            s.RequestConfig.PrimaryDomain = null;
+                        }
+                    }
+                }
+
+                //discard sites which have been merged into other sites
+                sites.RemoveAll(s => s.RequestConfig.PrimaryDomain == null);
+            }
+            return sites;
+        }
+
+        public async Task<List<CertificateRequestResult>> PerformRenewalAllManagedSites(bool autoRenewalOnly = true, Dictionary<string, Progress<RequestProgressState>> progressTrackers = null)
+        {
+            await Task.Delay(200); //allow UI to update
+                                   //currently the vault won't let us run parallel requests due to file locks
+            bool performRequestsInParallel = false;
+            bool testModeOnly = false;
+
+            _siteManager.LoadSettings();
+
+            IEnumerable<ManagedSite> sites = _siteManager.GetManagedSites();
+
+            if (autoRenewalOnly)
+            {
+                sites = sites.Where(s => s.IncludeInAutoRenew == true);
+            }
+
+            //check site list and examine current certificates. If certificate is less than n days old, don't attempt to renew it
+            var sitesToRenew = new List<ManagedSite>();
+            var renewalIntervalDays = Properties.Settings.Default.RenewalIntervalDays;
+
+#if DEBUG
+            //in debug mode we renew every time instead of skipping based on days old
+            renewalIntervalDays = 0;
+#endif
+            int numRenewalTasks = 0;
+            int maxRenewalTasks = Properties.Settings.Default.MaxRenewalRequests;
+
+            var renewalTasks = new List<Task<CertificateRequestResult>>();
+            foreach (var s in sites.Where(s => s.IncludeInAutoRenew == true))
+            {
+                //if we know the last renewal date, check whether we should renew again, otherwise assume it's more than 30 days ago by default and attempt renewal
+                var timeSinceLastRenewal = (s.DateRenewed != null ? s.DateRenewed : DateTime.Now.AddDays(-30)) - DateTime.Now;
+
+                bool isRenewalRequired = Math.Abs(timeSinceLastRenewal.Value.TotalDays) > renewalIntervalDays;
+                bool isSiteRunning = true;
+
+                //if we care about stopped sites being stopped, check for that
+                if (Properties.Settings.Default.IgnoreStoppedSites)
+                {
+                    isSiteRunning = IsManagedSiteRunning(s.Id);
+                }
+
+                if (isRenewalRequired && isSiteRunning)
+                {
+                    //get matching progress tracker for this site
+                    IProgress<RequestProgressState> tracker = null;
+                    if (progressTrackers != null)
+                    {
+                        tracker = progressTrackers[s.Id];
+                    }
+
+                    // optionally limit the number of renewal tasks to attempt in this pass
+                    if (maxRenewalTasks == 0 || maxRenewalTasks > 0 && numRenewalTasks < maxRenewalTasks)
+                    {
+                        if (testModeOnly)
+                        {
+                            //simulated request for UI testing
+                            renewalTasks.Add(this.PerformDummyCertificateRequest(s, tracker));
+                        }
+                        else
+                        {
+                            renewalTasks.Add(this.PerformCertificateRequest(s, tracker));
+                        }
+                    }
+                    numRenewalTasks++;
+                }
+                else
+                {
+                    var msg = "Skipping Renewal, existing certificate still OK. ";
+
+                    if (isRenewalRequired && !isSiteRunning)
+                    {
+                        //TODO: show this as warning rather than success
+                        msg = "Site stopped, renewal skipped as domain validation cannot be performed. ";
+                    }
+
+                    if (progressTrackers != null)
+                    {
+                        //send progress back to report skip
+                        var progress = (IProgress<RequestProgressState>)progressTrackers[s.Id];
+                        if (progress != null) progress.Report(new RequestProgressState { CurrentState = RequestState.Success, Message = msg });
+                    }
+
+                    ManagedSiteLog.AppendLog(s.Id, new ManagedSiteLogItem { EventDate = DateTime.UtcNow, LogItemType = LogItemType.GeneralInfo, Message = msg + s.Name });
+                }
+            }
+
+            if (!renewalTasks.Any())
+            {
+                //nothing to do
+                return new List<CertificateRequestResult>();
+            }
+
+            if (performRequestsInParallel)
+            {
+                var results = await Task.WhenAll(renewalTasks);
+
+                //siteManager.StoreSettings();
+                return results.ToList();
+            }
+            else
+            {
+                var results = new List<CertificateRequestResult>();
+                foreach (var t in renewalTasks)
+                {
+                    results.Add(await t);
+                }
+
+                return results;
+            }
+        }
+
+        private bool IsManagedSiteRunning(string id, IISManager iis = null)
+        {
+            var managedSite = _siteManager.GetManagedSite(id);
+            if (managedSite != null)
+            {
+                if (iis == null) iis = _iisManager;
+                return iis.IsSiteRunning(id);
+            }
+            else
+            {
+                //site not identified, assume it is running
+                return true;
+            }
+        }
+
+        public bool IsWindowsScheduledTaskPresent()
+        {
+            var taskList = Microsoft.Win32.TaskScheduler.TaskService.Instance.RootFolder.GetTasks();
+            if (taskList.Any(t => t.Name == SCHEDULED_TASK_NAME))
+            {
+                return true;
+            }
+            else
+            {
+                return false;
+            }
+        }
+
+        /// <summary>
+        /// Creates the windows scheduled task to perform renewals, running as the given userid (who
+        /// should be admin level so they can perform cert mgmt and IIS management functions)
+        /// </summary>
+        /// <param name="userId"></param>
+        /// <param name="pwd"></param>
+        /// <returns></returns>
+        public bool CreateWindowsScheduledTask(string userId, string pwd)
+        {
+            // https://taskscheduler.codeplex.com/documentation
+            var taskService = Microsoft.Win32.TaskScheduler.TaskService.Instance;
+            try
+            {
+                var cliPath = System.IO.Path.Combine(AppDomain.CurrentDomain.BaseDirectory, SCHEDULED_TASK_EXE);
+
+                //setup auto renewal task, executing as admin using the given username and password
+                var task = taskService.NewTask();
+
+                task.Principal.RunLevel = Microsoft.Win32.TaskScheduler.TaskRunLevel.Highest;
+                task.Actions.Add(new Microsoft.Win32.TaskScheduler.ExecAction(cliPath, SCHEDULED_TASK_ARGS));
+                task.Triggers.Add(new Microsoft.Win32.TaskScheduler.DailyTrigger { DaysInterval = 1 });
+
+                //register/update task
+                taskService.RootFolder.RegisterTaskDefinition(SCHEDULED_TASK_NAME, task, Microsoft.Win32.TaskScheduler.TaskCreation.CreateOrUpdate, userId, pwd, Microsoft.Win32.TaskScheduler.TaskLogonType.Password);
+
+                return true;
+            }
+            catch (Exception exp)
+            {
+                System.Diagnostics.Debug.WriteLine(exp.ToString());
+                //failed to create task
+                return false;
+            }
+        }
+
+        public void DeleteWindowsScheduledTask()
+        {
+            Microsoft.Win32.TaskScheduler.TaskService.Instance.RootFolder.DeleteTask(SCHEDULED_TASK_NAME, exceptionOnNotExists: false);
+        }
+    }
 }